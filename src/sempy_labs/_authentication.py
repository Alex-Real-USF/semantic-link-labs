from typing import Literal, Optional
from sempy.fabric._token_provider import TokenProvider
from azure.identity import ClientSecretCredential


class ServicePrincipalTokenProvider(TokenProvider):
    """
    Implementation of the sempy.fabric.TokenProvider to be used with Service Principal.

    For more information on Service Principal see: `Application and service principal objects in Microsoft Entra ID <https://learn.microsoft.com/en-us/entra/identity-platform/app-objects-and-service-principals?tabs=browser#service-principal-object>`_
    """

    def __init__(self, credential: ClientSecretCredential):

        self.credential = credential

    @classmethod
    def from_aad_application_key_authentication(
        cls, tenant_id: str, client_id: str, client_secret: str
    ):
        """
        Generates the ServicePrincipalTokenProvider, providing the Service Principal information.

        ***USE THIS ONE ONLY FOR TEST PURPOSE. FOR PRODUCTION WE RECOMMEND CALLING ServicePrincipalTokenProvider.from_azure_key_vault()***

        Parameters
        ----------
        tenant_id : str
            The Fabric Tenant ID.
        client_id : str
            The Service Principal Application Client ID.
        client_secret : str
            The Service Principal Client Secret.

        Returns
        -------
        sempy.fabric.TokenProvider
            Token provider to be used with FabricRestClient or PowerBIRestClient.
        """
        credential = ClientSecretCredential(
            tenant_id=tenant_id, client_id=client_id, client_secret=client_secret
        )

        cls.tenant_id = tenant_id
        cls.client_id = client_id
        cls.client_secret = client_secret

        return cls(credential)

    @classmethod
    def from_azure_key_vault(
        cls,
        key_vault_uri: str,
        key_vault_tenant_id: str,
        key_vault_client_id: str,
        key_vault_client_secret: str,
    ):
        """
        Generates the ServicePrincipalTokenProvider, providing the Azure Key Vault details.

        For more information on Azure Key Vault, `click here <https://learn.microsoft.com/en-us/azure/key-vault/general/overview>`_.

        Parameters
        ----------
        key_vault_uri : str
            Azure Key Vault URI.
        key_vault_tenant_id : str
            Name of the secret in the Key Vault with the Fabric Tenant ID.
        key_vault_client_id : str
            Name of the secret in the Key Vault with the Service Principal Client ID.
        key_vault_client_secret : str
            Name of the secret in the Key Vault with the Service Principal Client Secret.

        Returns
        -------
        sempy.fabric.TokenProvider
            Token provider to be used with FabricRestClient or PowerBIRestClient.
        """

        import notebookutils

        tenant_id = notebookutils.credentials.getSecret(
            key_vault_uri, key_vault_tenant_id
        )
        client_id = notebookutils.credentials.getSecret(
            key_vault_uri, key_vault_client_id
        )
        client_secret = notebookutils.credentials.getSecret(
            key_vault_uri, key_vault_client_secret
        )

        credential = ClientSecretCredential(
            tenant_id=tenant_id, client_id=client_id, client_secret=client_secret
        )

        cls.tenant_id = tenant_id
        cls.client_id = client_id
        cls.client_secret = client_secret

        return cls(credential)

    def __call__(
<<<<<<< HEAD
        self, audience: Literal["pbi", "storage", "azure", "graph"] = "pbi"
=======
        self,
        audience: Literal[
            "pbi", "storage", "azure", "graph", "asazure", "keyvault"
        ] = "pbi",
        region: Optional[str] = None,
>>>>>>> 11d4d766
    ) -> str:
        """
        Parameters
        ----------
<<<<<<< HEAD
        audience : Literal["pbi", "storage", "azure", "graph"] = "pbi") -> str
=======
        audience : Literal["pbi", "storage", "azure", "graph", "asazure", "keyvault"] = "pbi") -> str
>>>>>>> 11d4d766
            Literal if it's for PBI/Fabric API call or OneLake/Storage Account call.
        region : str, default=None
            The region of the Azure Analysis Services. For example: 'westus2'.
        """
        if audience == "pbi":
            return self.credential.get_token(
                "https://analysis.windows.net/powerbi/api/.default"
            ).token
        elif audience == "storage":
            return self.credential.get_token("https://storage.azure.com/.default").token
        elif audience == "azure":
            return self.credential.get_token(
                "https://management.azure.com/.default"
            ).token
        elif audience == "graph":
            return self.credential.get_token(
                "https://graph.microsoft.com/.default"
            ).token
<<<<<<< HEAD
=======
        elif audience == "asazure":
            return self.credential.get_token(
                f"https://{region}.asazure.windows.net/.default"
            ).token
        elif audience == "keyvault":
            return self.credential.get_token("https://vault.azure.net/.default").token
>>>>>>> 11d4d766
        else:
            raise NotImplementedError


def _get_headers(
<<<<<<< HEAD
    token_provider: str, audience: Literal["pbi", "storage", "azure", "graph"] = "azure"
=======
    token_provider: str,
    audience: Literal["pbi", "storage", "azure", "graph", "keyvault"] = "azure",
>>>>>>> 11d4d766
):
    """
    Generates headers for an API request.
    """

    token = token_provider(audience=audience)

    headers = {"Authorization": f"Bearer {token}"}

    if audience == "graph":
        headers["ConsistencyLevel"] = "eventual"
    else:
        headers["Content-Type"] = "application/json"

    return headers<|MERGE_RESOLUTION|>--- conflicted
+++ resolved
@@ -100,24 +100,16 @@
         return cls(credential)
 
     def __call__(
-<<<<<<< HEAD
-        self, audience: Literal["pbi", "storage", "azure", "graph"] = "pbi"
-=======
         self,
         audience: Literal[
             "pbi", "storage", "azure", "graph", "asazure", "keyvault"
         ] = "pbi",
         region: Optional[str] = None,
->>>>>>> 11d4d766
     ) -> str:
         """
         Parameters
         ----------
-<<<<<<< HEAD
-        audience : Literal["pbi", "storage", "azure", "graph"] = "pbi") -> str
-=======
         audience : Literal["pbi", "storage", "azure", "graph", "asazure", "keyvault"] = "pbi") -> str
->>>>>>> 11d4d766
             Literal if it's for PBI/Fabric API call or OneLake/Storage Account call.
         region : str, default=None
             The region of the Azure Analysis Services. For example: 'westus2'.
@@ -136,26 +128,19 @@
             return self.credential.get_token(
                 "https://graph.microsoft.com/.default"
             ).token
-<<<<<<< HEAD
-=======
         elif audience == "asazure":
             return self.credential.get_token(
                 f"https://{region}.asazure.windows.net/.default"
             ).token
         elif audience == "keyvault":
             return self.credential.get_token("https://vault.azure.net/.default").token
->>>>>>> 11d4d766
         else:
             raise NotImplementedError
 
 
 def _get_headers(
-<<<<<<< HEAD
-    token_provider: str, audience: Literal["pbi", "storage", "azure", "graph"] = "azure"
-=======
     token_provider: str,
-    audience: Literal["pbi", "storage", "azure", "graph", "keyvault"] = "azure",
->>>>>>> 11d4d766
+    audience: Literal["pbi", "storage", "azure", "graph", "asazure", "keyvault"] = "azure",
 ):
     """
     Generates headers for an API request.
