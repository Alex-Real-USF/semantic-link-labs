--- conflicted
+++ resolved
@@ -2254,7 +2254,6 @@
     return data
 
 
-<<<<<<< HEAD
 def file_exists(file_path: str) -> bool:
     """
     Check if a file exists in the given path.
@@ -2273,7 +2272,8 @@
     import notebookutils
 
     return len(notebookutils.fs.ls(file_path)) > 0
-=======
+
+
 def generate_number_guid():
 
     guid = uuid.uuid4()
@@ -2434,5 +2434,4 @@
                 if verbose:
                     print(f"{icons.green_dot} Removed index [{index}] from '{path}'.")
 
-    return payload
->>>>>>> 2c42e960
+    return payload