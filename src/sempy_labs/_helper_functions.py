--- conflicted
+++ resolved
@@ -1022,7 +1022,6 @@
     return token, credential, headers
 
 
-<<<<<<< HEAD
 def convert_to_alphanumeric_lowercase(input_string):
 
     cleaned_string = re.sub(r"[^a-zA-Z0-9]", "", input_string)
@@ -1057,7 +1056,8 @@
 def make_clickable(val):
 
     return f'<a target="_blank" href="{val}">{val}</a>'
-=======
+
+
 def convert_to_friendly_case(text: str) -> str:
     """
     Converts a string of pascal/camel/snake case to business-friendly case.
@@ -1079,5 +1079,4 @@
         # Strip leading/trailing whitespace and capitalize the first letter of each word
         text = text.strip().title()
 
-    return text
->>>>>>> a22f9ca9
+    return text