--- conflicted
+++ resolved
@@ -1043,12 +1043,9 @@
 
     if "capacity_name" in kwargs:
         capacity = kwargs["capacity_name"]
-<<<<<<< HEAD
-=======
         print(
             f"{icons.warning} The 'capacity_name' parameter is deprecated. Please use 'capacity' instead."
         )
->>>>>>> a94e5e24
 
     if capacity is None:
         return get_capacity_id()
