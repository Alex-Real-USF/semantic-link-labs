--- conflicted
+++ resolved
@@ -961,25 +961,15 @@
         **kwargs: any,
     ) -> AccessToken:
 
-<<<<<<< HEAD
         import notebookutils
 
         token = notebookutils.credentials.getToken(scopes)
-=======
-        from notebookutils import mssparkutils
-
-        token = mssparkutils.credentials.getToken(scopes)
->>>>>>> fdabf2b9
         access_token = AccessToken(token, 0)
 
         return access_token
 
 
-<<<<<<< HEAD
 def _get_adls_client(account_name):
-=======
-def get_adls_client(account_name):
->>>>>>> fdabf2b9
 
     from azure.storage.filedatalake import DataLakeServiceClient
 
@@ -992,7 +982,6 @@
     return service_client
 
 
-<<<<<<< HEAD
 def resolve_warehouse_id(warehouse: str, workspace: Optional[str]) -> UUID:
     """
     Obtains the Id for a given warehouse.
@@ -1156,8 +1145,8 @@
     max_run_id = dfSpark.collect()[0][0]
 
     return max_run_id
-=======
+
+
 def make_list_unique(my_list):
 
-    return list(set(my_list))
->>>>>>> fdabf2b9
+    return list(set(my_list))