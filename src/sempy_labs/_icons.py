--- conflicted
+++ resolved
@@ -8,10 +8,7 @@
 end_bold = "\033[0m"
 bullet = "\u2022"
 warning = "⚠️"
-<<<<<<< HEAD
 error = "\u274C"
-=======
->>>>>>> 2f577e7d
 info = "ℹ️"
 data_type_mapping = {
     "string": "String",
@@ -30,7 +27,6 @@
 measure_icon = "\u2211"
 table_icon = "\u229E"
 column_icon = "\u229F"
-<<<<<<< HEAD
 model_bpa_name = "ModelBPA"
 report_bpa_name = "ReportBPA"
 severity_mapping = {warning: "Warning", error: "Error", info: "Info"}
@@ -78,7 +74,6 @@
 }
 workspace_roles = ["Admin", "Member", "Viewer", "Contributor"]
 principal_types = ["App", "Group", "None", "User"]
-=======
 azure_api_version = "2023-11-01"
 migrate_capacity_suffix = "fsku"
 sku_mapping = {
@@ -97,5 +92,4 @@
     "A7": "F512",
     "P4": "F512",
     "P5": "F1024",
-}
->>>>>>> 2f577e7d
+}