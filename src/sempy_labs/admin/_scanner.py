import sempy.fabric as fabric
from typing import Optional, List
from uuid import UUID
from sempy.fabric.exceptions import FabricHTTPException
import numpy as np
import time
from sempy_labs.admin._basic_functions import list_workspaces
<<<<<<< HEAD
from sempy._utils._log import log
=======
from sempy.fabric._token_provider import TokenProvider
>>>>>>> 11d4d766


@log
def scan_workspaces(
    data_source_details: bool = False,
    dataset_schema: bool = False,
    dataset_expressions: bool = False,
    lineage: bool = False,
    artifact_users: bool = False,
    workspace: Optional[str | List[str] | UUID | List[UUID]] = None,
    token_provider: Optional[TokenProvider] = None,
) -> dict:
    """
    Gets the scan result for the specified scan.

    This is a wrapper function for the following APIs:
        `Admin - WorkspaceInfo PostWorkspaceInfo <https://learn.microsoft.com/rest/api/power-bi/admin/workspace-info-post-workspace-info>`_.
        `Admin - WorkspaceInfo GetScanStatus <https://learn.microsoft.com/rest/api/power-bi/admin/workspace-info-get-scan-status>`_.
        `Admin - WorkspaceInfo GetScanResult <https://learn.microsoft.com/rest/api/power-bi/admin/workspace-info-get-scan-result>`_.

    Parameters
    ----------
    data_source_details : bool, default=False
        Whether to return dataset expressions (DAX and Mashup queries). If you set this parameter to true, you must fully enable metadata scanning in order for data to be returned. For more information, see Enable tenant settings for metadata scanning.
    dataset_schema: bool = False
        Whether to return dataset schema (tables, columns and measures). If you set this parameter to true, you must fully enable metadata scanning in order for data to be returned. For more information, see Enable tenant settings for metadata scanning.
    dataset_expressions : bool, default=False
        Whether to return data source details.
    lineage : bool, default=False
        Whether to return lineage info (upstream dataflows, tiles, data source IDs).
    artifact_users : bool, default=False
<<<<<<< HEAD
        Whether to return user details for a Power BI item (such as a report or a dashboard)
    workspace : str | List[str] | uuid.UUID | List[uuid.UUID], default=None
        The required workspace name(s) or id(s) to be scanned
=======
        Whether to return user details for a Power BI item (such as a report or a dashboard).
    workspace : str | List[str] | UUID | List[UUID], default=None
        The required workspace name(s) or id(s) to be scanned.
    token_provider : TokenProvider, default=None
        The token provider for authentication, created by using the ServicePrincipalTokenProvider class.
>>>>>>> 11d4d766

    Returns
    -------
    dict
        A json object with the scan result.
    """
    scan_result = {
        "workspaces": [],
        "datasourceInstances": [],
        "misconfiguredDatasourceInstances": [],
    }

    client = fabric.FabricRestClient(token_provider=token_provider)

    if workspace is None:
        workspace = fabric.resolve_workspace_name()

    if isinstance(workspace, str):
        workspace = [workspace]

    workspace_list = []

    dfW = list_workspaces(token_provider=token_provider)
    workspace_list = dfW[dfW["Name"].isin(workspace)]["Id"].tolist()
    workspace_list = workspace_list + dfW[dfW["Id"].isin(workspace)]["Id"].tolist()

    workspaces = np.array(workspace_list)
    batch_size = 99
    for i in range(0, len(workspaces), batch_size):
        batch = workspaces[i : i + batch_size].tolist()
        request_body = {"workspaces": batch}

        response_clause = f"/v1.0/myorg/admin/workspaces/getInfo?lineage={lineage}&datasourceDetails={data_source_details}&datasetSchema={dataset_schema}&datasetExpressions={dataset_expressions}&getArtifactUsers={artifact_users}"
        response = client.post(response_clause, json=request_body)

        if response.status_code != 202:
            raise FabricHTTPException(response)
        scan_id = response.json()["id"]
        scan_status = response.json().get("status")
        while scan_status not in ["Succeeded", "Failed"]:
            time.sleep(1)
            response = client.get(f"/v1.0/myorg/admin/workspaces/scanStatus/{scan_id}")
            scan_status = response.json().get("status")
        if scan_status == "Failed":
            raise FabricHTTPException(response)
        response = client.get(f"/v1.0/myorg/admin/workspaces/scanResult/{scan_id}")
        if response.status_code != 200:
            raise FabricHTTPException(response)

        responseJson = response.json()

        if "workspaces" in responseJson:
            scan_result["workspaces"].extend(responseJson["workspaces"])

        if "datasourceInstances" in responseJson:
            scan_result["datasourceInstances"].extend(
                responseJson["datasourceInstances"]
            )

        if "misconfiguredDatasourceInstances" in responseJson:
            scan_result["misconfiguredDatasourceInstances"].extend(
                responseJson["misconfiguredDatasourceInstances"]
            )

    return scan_result<|MERGE_RESOLUTION|>--- conflicted
+++ resolved
@@ -5,11 +5,8 @@
 import numpy as np
 import time
 from sempy_labs.admin._basic_functions import list_workspaces
-<<<<<<< HEAD
 from sempy._utils._log import log
-=======
 from sempy.fabric._token_provider import TokenProvider
->>>>>>> 11d4d766
 
 
 @log
@@ -41,17 +38,11 @@
     lineage : bool, default=False
         Whether to return lineage info (upstream dataflows, tiles, data source IDs).
     artifact_users : bool, default=False
-<<<<<<< HEAD
-        Whether to return user details for a Power BI item (such as a report or a dashboard)
+        Whether to return user details for a Power BI item (such as a report or a dashboard).
     workspace : str | List[str] | uuid.UUID | List[uuid.UUID], default=None
         The required workspace name(s) or id(s) to be scanned
-=======
-        Whether to return user details for a Power BI item (such as a report or a dashboard).
-    workspace : str | List[str] | UUID | List[UUID], default=None
-        The required workspace name(s) or id(s) to be scanned.
     token_provider : TokenProvider, default=None
         The token provider for authentication, created by using the ServicePrincipalTokenProvider class.
->>>>>>> 11d4d766
 
     Returns
     -------
