import sempy
import sempy.fabric as fabric
import pandas as pd
import re
import json
from datetime import datetime
from sempy_labs._helper_functions import (
    format_dax_object_name,
    generate_guid,
    _make_list_unique,
    resolve_dataset_name_and_id,
    resolve_workspace_name_and_id,
    _base_api,
)
from sempy_labs._list_functions import list_relationships
from sempy_labs._refresh_semantic_model import refresh_semantic_model
from sempy_labs.directlake._dl_helper import check_fallback_reason
from contextlib import contextmanager
from typing import List, Iterator, Optional, Union, TYPE_CHECKING
from sempy._utils._log import log
import sempy_labs._icons as icons
import ast
from uuid import UUID
import sempy_labs._authentication as auth


if TYPE_CHECKING:
    import Microsoft.AnalysisServices.Tabular
    import Microsoft.AnalysisServices.Tabular as TOM


class TOMWrapper:
    """
    Convenience wrapper around the TOM object model for a semantic model. Always use the connect_semantic_model function to make sure the TOM object is initialized correctly.

    `XMLA read/write endpoints <https://learn.microsoft.com/power-bi/enterprise/service-premium-connect-tools#to-enable-read-write-for-a-premium-capacity>`_ must be enabled if setting the readonly parameter to False.
    """

    _dataset_id: UUID
    _dataset_name: str
    _workspace_id: UUID
    _workspace_name: str
    _readonly: bool
    _tables_added: List[str]
    _table_map = dict
    _column_map = dict

    def __init__(self, dataset, workspace, readonly):

        self._is_azure_as = False
        prefix = "asazure"
        prefix_full = f"{prefix}://"
        read_write = ":rw"
        self._token_provider = auth.token_provider.get()

        # Azure AS workspace logic
        if workspace is not None and workspace.startswith(prefix_full):
            # Set read or read/write accordingly
            if readonly is False and not workspace.endswith(read_write):
                workspace += read_write
            elif readonly is True and workspace.endswith(read_write):
                workspace = workspace[: -len(read_write)]
            self._workspace_name = workspace
            self._workspace_id = workspace
            self._dataset_id = dataset
            self._dataset_name = dataset
            self._is_azure_as = True
            if self._token_provider is None:
                raise ValueError(
                    f"{icons.red_dot} A token provider must be provided when connecting to an Azure AS workspace."
                )
        else:
            (workspace_name, workspace_id) = resolve_workspace_name_and_id(workspace)
            (dataset_name, dataset_id) = resolve_dataset_name_and_id(
                dataset, workspace_id
            )
            self._dataset_id = dataset_id
            self._dataset_name = dataset_name
            self._workspace_name = workspace_name
            self._workspace_id = workspace_id
        self._readonly = readonly
        self._tables_added = []

        # No token provider (standard authentication)
        if self._token_provider is None:
            self._tom_server = fabric.create_tom_server(
                dataset=dataset, readonly=readonly, workspace=workspace_id
            )
        # Service Principal Authentication for Azure AS via token provider
        elif self._is_azure_as:
            import Microsoft.AnalysisServices.Tabular as TOM

            # Extract region from the workspace
            match = re.search(rf"{prefix_full}(.*?).{prefix}", self._workspace_name)
            if match:
                region = match.group(1)
            if self._token_provider is None:
                raise ValueError(
                    f"{icons.red_dot} A token provider must be provided when connecting to Azure Analysis Services."
                )
            token = self._token_provider(audience="asazure", region=region)
            connection_str = f'Provider=MSOLAP;Data Source={self._workspace_name};Password="{token}";Persist Security Info=True;Impersonation Level=Impersonate'
            self._tom_server = TOM.Server()
            self._tom_server.Connect(connection_str)
        # Service Principal Authentication for Power BI via token provider
        else:
            from sempy.fabric._client._utils import _build_adomd_connection_string
            import Microsoft.AnalysisServices.Tabular as TOM
            from Microsoft.AnalysisServices import AccessToken
            from sempy.fabric._token_provider import (
                create_on_access_token_expired_callback,
                ConstantTokenProvider,
            )
            from System import Func

            token = self._token_provider(audience="pbi")
            self._tom_server = TOM.Server()
            get_access_token = create_on_access_token_expired_callback(
                ConstantTokenProvider(token)
            )
            self._tom_server.AccessToken = get_access_token(None)
            self._tom_server.OnAccessTokenExpired = Func[AccessToken, AccessToken](
                get_access_token
            )
            workspace_url = f"powerbi://api.powerbi.com/v1.0/myorg/{workspace}"
            connection_str = _build_adomd_connection_string(
                workspace_url, readonly=readonly
            )
            self._tom_server.Connect(connection_str)

        if self._is_azure_as:
            self.model = self._tom_server.Databases.GetByName(self._dataset_name).Model
        else:
            self.model = self._tom_server.Databases[dataset_id].Model

        self._table_map = {}
        self._column_map = {}
        self._compat_level = self.model.Model.Database.CompatibilityLevel

        # Minimum campat level for lineage tags is 1540 (https://learn.microsoft.com/dotnet/api/microsoft.analysisservices.tabular.table.lineagetag?view=analysisservices-dotnet#microsoft-analysisservices-tabular-table-lineagetag)
        if self._compat_level >= 1540:
            for t in self.model.Tables:
                if len(t.LineageTag) == 0:
                    t.LineageTag = generate_guid()
                self._table_map[t.LineageTag] = t.Name

            for c in self.all_columns():
                if len(c.LineageTag) == 0:
                    c.LineageTag = generate_guid()
                self._column_map[c.LineageTag] = [c.Name, c.DataType]

    def all_columns(self):
        """
        Outputs a list of all columns within all tables in the semantic model.

        Parameters
        ----------

        Returns
        -------
        Iterator[Microsoft.AnalysisServices.Tabular.Column]
            All columns within the semantic model.
        """
        import Microsoft.AnalysisServices.Tabular as TOM

        for t in self.model.Tables:
            for c in t.Columns:
                if c.Type != TOM.ColumnType.RowNumber:
                    yield c

    def all_calculated_columns(self):
        """
        Outputs a list of all calculated columns within all tables in the semantic model.

        Parameters
        ----------

        Returns
        -------
        Iterator[Microsoft.AnalysisServices.Tabular.Column]
            All calculated columns within the semantic model.
        """
        import Microsoft.AnalysisServices.Tabular as TOM

        for t in self.model.Tables:
            for c in t.Columns:
                if c.Type == TOM.ColumnType.Calculated:
                    yield c

    def all_calculated_tables(self):
        """
        Outputs a list of all calculated tables in the semantic model.

        Parameters
        ----------

        Returns
        -------
        Iterator[Microsoft.AnalysisServices.Tabular.Table]
            All calculated tables within the semantic model.
        """
        import Microsoft.AnalysisServices.Tabular as TOM

        for t in self.model.Tables:
            if any(
                p.SourceType == TOM.PartitionSourceType.Calculated for p in t.Partitions
            ):
                yield t

    def all_calculation_groups(self):
        """
        Outputs a list of all calculation groups in the semantic model.

        Parameters
        ----------

        Returns
        -------
        Iterator[Microsoft.AnalysisServices.Tabular.Table]
            All calculation groups within the semantic model.
        """

        for t in self.model.Tables:
            if t.CalculationGroup is not None:
                yield t

    def all_measures(self):
        """
        Outputs a list of all measures in the semantic model.

        Parameters
        ----------

        Returns
        -------
        Iterator[Microsoft.AnalysisServices.Tabular.Measure]
            All measures within the semantic model.
        """

        for t in self.model.Tables:
            for m in t.Measures:
                yield m

    def all_partitions(self):
        """
        Outputs a list of all partitions in the semantic model.

        Parameters
        ----------

        Returns
        -------
        Iterator[Microsoft.AnalysisServices.Tabular.Partition]
            All partitions within the semantic model.
        """

        for t in self.model.Tables:
            for p in t.Partitions:
                yield p

    def all_hierarchies(self):
        """
        Outputs a list of all hierarchies in the semantic model.

        Parameters
        ----------

        Returns
        -------
        Iterator[Microsoft.AnalysisServices.Tabular.Hierarchy]
            All hierarchies within the semantic model.
        """

        for t in self.model.Tables:
            for h in t.Hierarchies:
                yield h

    def all_levels(self):
        """
        Outputs a list of all levels in the semantic model.

        Parameters
        ----------

        Returns
        -------
        Iterator[Microsoft.AnalysisServices.Tabular.Level]
            All levels within the semantic model.
        """

        for table in self.model.Tables:
            for hierarchy in table.Hierarchies:
                for level in hierarchy.Levels:
                    yield level

    def all_calculation_items(self):
        """
        Outputs a list of all calculation items in the semantic model.

        Parameters
        ----------

        Returns
        -------
        Iterator[Microsoft.AnalysisServices.Tabular.CalculationItem]
            All calculation items within the semantic model.
        """

        for t in self.model.Tables:
            if t.CalculationGroup is not None:
                for ci in t.CalculationGroup.CalculationItems:
                    yield ci

    def all_rls(self):
        """
        Outputs a list of all row level security expressions in the semantic model.

        Parameters
        ----------

        Returns
        -------
        Iterator[Microsoft.AnalysisServices.Tabular.TablePermission]
            All row level security expressions within the semantic model.
        """

        for r in self.model.Roles:
            for tp in r.TablePermissions:
                yield tp

    def add_measure(
        self,
        table_name: str,
        measure_name: str,
        expression: str,
        format_string: Optional[str] = None,
        hidden: bool = False,
        description: Optional[str] = None,
        display_folder: Optional[str] = None,
        format_string_expression: Optional[str] = None,
        data_category: Optional[str] = None,
        lineage_tag: Optional[str] = None,
        source_lineage_tag: Optional[str] = None,
        detail_rows_expression: Optional[str] = None,
    ):
        """
        Adds a measure to the semantic model.

        Parameters
        ----------
        table_name : str
            Name of the table in which the measure will be created.
        measure_name : str
            Name of the measure.
        expression : str
            DAX expression of the measure.
        format_string : str, default=None
            Format string of the measure.
        hidden : bool, default=False
            Whether the measure will be hidden or visible.
        description : str, default=None
            A description of the measure.
        display_folder : str, default=None
            The display folder in which the measure will reside.
        format_string_expression : str, default=None
            The format string expression.
        data_category : str, default=None
            Specifies the type of data contained in the measure so that you can add custom behaviors based on measure type.
        lineage_tag : str, default=None
            A tag that represents the lineage of the object.
        source_lineage_tag : str, default=None
            A tag that represents the lineage of the source for the object.
        detail_rows_expression : str, default=None
            The detail rows expression.
        """
        import Microsoft.AnalysisServices.Tabular as TOM

        obj = TOM.Measure()
        obj.Name = measure_name
        obj.Expression = expression
        obj.IsHidden = hidden
        if format_string is not None:
            obj.FormatString = format_string
        if description is not None:
            obj.Description = description
        if display_folder is not None:
            obj.DisplayFolder = display_folder
        if format_string_expression is not None:
            fsd = TOM.FormatStringDefinition()
            fsd.Expression = format_string_expression
            obj.FormatStringDefinition = fsd
        if lineage_tag is not None:
            obj.LineageTag = lineage_tag
        else:
            obj.LineageTag = generate_guid()
        if source_lineage_tag is not None:
            obj.SourceLineageTag = source_lineage_tag
        if detail_rows_expression is not None:
            drd = TOM.DetailRowsDefinition()
            drd.Expression = detail_rows_expression
            obj.DetailRowsDefinition = drd
        if data_category is not None:
            obj.DataCategory = data_category

        self.model.Tables[table_name].Measures.Add(obj)

    def add_calculated_table_column(
        self,
        table_name: str,
        column_name: str,
        source_column: str,
        data_type: str,
        format_string: Optional[str] = None,
        hidden: bool = False,
        description: Optional[str] = None,
        display_folder: Optional[str] = None,
        data_category: Optional[str] = None,
        key: bool = False,
        summarize_by: Optional[str] = None,
        lineage_tag: Optional[str] = None,
        source_lineage_tag: Optional[str] = None,
    ):
        """
        Adds a calculated table column to a calculated table within a semantic model.

        Parameters
        ----------
        table_name : str
            Name of the table in which the column will be created.
        column_name : str
            Name of the column.
        source_column : str
            The source column for the column.
        data_type : str
            The data type of the column.
        format_string : str, default=None
            Format string of the column.
        hidden : bool, default=False
            Whether the column will be hidden or visible.
        description : str, default=None
            A description of the column.
        display_folder : str, default=None
            The display folder in which the column will reside.
        data_category : str, default=None
            The data category of the column.
        key : bool, default=False
            Marks the column as the primary key of the table.
        summarize_by : str, default=None
            Sets the value for the Summarize By property of the column.
            Defaults to None resolves to 'Default'.
        lineage_tag : str, default=None
            A tag that represents the lineage of the object.
        source_lineage_tag : str, default=None
            A tag that represents the lineage of the source for the object.
        """
        import Microsoft.AnalysisServices.Tabular as TOM
        import System

        data_type = (
            data_type.capitalize()
            .replace("Integer", "Int64")
            .replace("Datetime", "DateTime")
        )
        if summarize_by is None:
            summarize_by = "Default"
        summarize_by = (
            summarize_by.capitalize()
            .replace("Distinctcount", "DistinctCount")
            .replace("Avg", "Average")
        )

        obj = TOM.CalculatedTableColumn()
        obj.Name = column_name
        obj.SourceColumn = source_column
        obj.DataType = System.Enum.Parse(TOM.DataType, data_type)
        obj.IsHidden = hidden
        obj.IsKey = key
        obj.SummarizeBy = System.Enum.Parse(TOM.AggregateFunction, summarize_by)
        if format_string is not None:
            obj.FormatString = format_string
        if description is not None:
            obj.Description = description
        if display_folder is not None:
            obj.DisplayFolder = display_folder
        if data_category is not None:
            obj.DataCategory = data_category
        if lineage_tag is not None:
            obj.LineageTag = lineage_tag
        else:
            obj.LineageTag = generate_guid()
        if source_lineage_tag is not None:
            obj.SourceLineageTag = source_lineage_tag
        self.model.Tables[table_name].Columns.Add(obj)

    def add_data_column(
        self,
        table_name: str,
        column_name: str,
        source_column: str,
        data_type: str,
        format_string: Optional[str] = None,
        hidden: bool = False,
        description: Optional[str] = None,
        display_folder: Optional[str] = None,
        data_category: Optional[str] = None,
        key: bool = False,
        summarize_by: Optional[str] = None,
        lineage_tag: Optional[str] = None,
        source_lineage_tag: Optional[str] = None,
    ):
        """
        Adds a data column to a table within a semantic model.

        Parameters
        ----------
        table_name : str
            Name of the table in which the column will be created.
        column_name : str
            Name of the column.
        source_column : str
            The source column for the column.
        data_type : str
            The data type of the column.
        format_string : str, default=None
            Format string of the column.
        hidden : bool, default=False
            Whether the column will be hidden or visible.
        description : str, default=None
            A description of the column.
        display_folder : str, default=None
            The display folder in which the column will reside.
        data_category : str, default=None
            The data category of the column.
        key : bool, default=False
            Marks the column as the primary key of the table.
        summarize_by : str, default=None
            Sets the value for the Summarize By property of the column.
            Defaults to None resolves to 'Default'.
        lineage_tag : str, default=None
            A tag that represents the lineage of the object.
        source_lineage_tag : str, default=None
            A tag that represents the lineage of the source for the object.
        """
        import Microsoft.AnalysisServices.Tabular as TOM
        import System

        data_type = (
            data_type.capitalize()
            .replace("Integer", "Int64")
            .replace("Datetime", "DateTime")
        )
        if summarize_by is None:
            summarize_by = "Default"
        summarize_by = (
            summarize_by.capitalize()
            .replace("Distinctcount", "DistinctCount")
            .replace("Avg", "Average")
        )

        obj = TOM.DataColumn()
        obj.Name = column_name
        obj.SourceColumn = source_column
        obj.DataType = System.Enum.Parse(TOM.DataType, data_type)
        obj.IsHidden = hidden
        obj.IsKey = key
        obj.SummarizeBy = System.Enum.Parse(TOM.AggregateFunction, summarize_by)
        if format_string is not None:
            obj.FormatString = format_string
        if description is not None:
            obj.Description = description
        if display_folder is not None:
            obj.DisplayFolder = display_folder
        if data_category is not None:
            obj.DataCategory = data_category
        if lineage_tag is not None:
            obj.LineageTag = lineage_tag
        else:
            obj.LineageTag = generate_guid()
        if source_lineage_tag is not None:
            obj.SourceLineageTag = source_lineage_tag
        self.model.Tables[table_name].Columns.Add(obj)

    def add_calculated_column(
        self,
        table_name: str,
        column_name: str,
        expression: str,
        data_type: str,
        format_string: Optional[str] = None,
        hidden: bool = False,
        description: Optional[str] = None,
        display_folder: Optional[str] = None,
        data_category: Optional[str] = None,
        key: bool = False,
        summarize_by: Optional[str] = None,
        lineage_tag: Optional[str] = None,
        source_lineage_tag: Optional[str] = None,
    ):
        """
        Adds a calculated column to a table within a semantic model.

        Parameters
        ----------
        table_name : str
            Name of the table in which the column will be created.
        column_name : str
            Name of the column.
        expression : str
            The DAX expression for the column.
        data_type : str
            The data type of the column.
        format_string : str, default=None
            Format string of the column.
        hidden : bool, default=False
            Whether the column will be hidden or visible.
        description : str, default=None
            A description of the column.
        display_folder : str, default=None
            The display folder in which the column will reside.
        data_category : str, default=None
            The data category of the column.
        key : bool, default=False
            Marks the column as the primary key of the table.
        summarize_by : str, default=None
            Sets the value for the Summarize By property of the column.
            Defaults to None which resolves to 'Default'.
        lineage_tag : str, default=None
            A tag that represents the lineage of the object.
        source_lineage_tag : str, default=None
            A tag that represents the lineage of the source for the object.
        """
        import Microsoft.AnalysisServices.Tabular as TOM
        import System

        data_type = (
            data_type.capitalize()
            .replace("Integer", "Int64")
            .replace("Datetime", "DateTime")
        )
        if summarize_by is None:
            summarize_by = "Default"
        summarize_by = (
            summarize_by.capitalize()
            .replace("Distinctcount", "DistinctCount")
            .replace("Avg", "Average")
        )

        obj = TOM.CalculatedColumn()
        obj.Name = column_name
        obj.Expression = expression
        obj.IsHidden = hidden
        obj.DataType = System.Enum.Parse(TOM.DataType, data_type)
        obj.IsKey = key
        obj.SummarizeBy = System.Enum.Parse(TOM.AggregateFunction, summarize_by)
        if format_string is not None:
            obj.FormatString = format_string
        if description is not None:
            obj.Description = description
        if display_folder is not None:
            obj.DisplayFolder = display_folder
        if data_category is not None:
            obj.DataCategory = data_category
        if lineage_tag is not None:
            obj.LineageTag = lineage_tag
        else:
            obj.LineageTag = generate_guid()
        if source_lineage_tag is not None:
            obj.SourceLineageTag = source_lineage_tag
        self.model.Tables[table_name].Columns.Add(obj)

    def add_calculation_item(
        self,
        table_name: str,
        calculation_item_name: str,
        expression: str,
        ordinal: Optional[int] = None,
        description: Optional[str] = None,
        format_string_expression: Optional[str] = None,
    ):
        """
        Adds a `calculation item <https://learn.microsoft.com/dotnet/api/microsoft.analysisservices.tabular.calculationitem?view=analysisservices-dotnet>`_ to
          a `calculation group <https://learn.microsoft.com/dotnet/api/microsoft.analysisservices.tabular.calculationgroup?view=analysisservices-dotnet>`_ within a semantic model.

        Parameters
        ----------
        table_name : str
            Name of the table in which the calculation item will be created.
        calculation_item_name : str
            Name of the calculation item.
        expression : str
            The DAX expression for the calculation item.
        ordinal : int, default=None
            The ordinal of the calculation item.
        format_string_expression : str, default=None
            The format string expression for the calculation item.
        description : str, default=None
            A description of the calculation item.
        """
        import Microsoft.AnalysisServices.Tabular as TOM

        obj = TOM.CalculationItem()
        obj.Name = calculation_item_name
        obj.Expression = expression
        if ordinal is not None:
            obj.Ordinal = ordinal
        if description is not None:
            obj.Description = description
        if format_string_expression is not None:
            fsd = TOM.FormatStringDefinition()
            fsd.Expression = format_string_expression
            obj.FormatStringDefinition = fsd
        self.model.Tables[table_name].CalculationGroup.CalculationItems.Add(obj)

    def add_role(
        self,
        role_name: str,
        model_permission: Optional[str] = None,
        description: Optional[str] = None,
    ):
        """
        Adds a role to a semantic model.

        Parameters
        ----------
        role_name : str
            Name of the role.
        model_permission : str, default=None
            The model permission for the role.
            Defaults to None which resolves to 'Read'.
        description : str, default=None
            A description of the role.
        """
        import Microsoft.AnalysisServices.Tabular as TOM
        import System

        if model_permission is None:
            model_permission = "Read"

        obj = TOM.ModelRole()
        obj.Name = role_name
        obj.ModelPermission = System.Enum.Parse(TOM.ModelPermission, model_permission)
        if description is not None:
            obj.Description = description
        self.model.Roles.Add(obj)

    def set_rls(self, role_name: str, table_name: str, filter_expression: str):
        """
        Sets the row level security permissions for a table within a role.

        Parameters
        ----------
        role_name : str
            Name of the role.
        table_name : str
            Name of the table.
        filter_expression : str
            The DAX expression containing the row level security filter expression logic.
        """
        import Microsoft.AnalysisServices.Tabular as TOM

        tp = TOM.TablePermission()
        tp.Table = self.model.Tables[table_name]
        tp.FilterExpression = filter_expression

        if any(
            t.Name == table_name and r.Name == role_name
            for r in self.model.Roles
            for t in r.TablePermissions
        ):
            self.model.Roles[role_name].TablePermissions[
                table_name
            ].FilterExpression = filter_expression
        else:
            self.model.Roles[role_name].TablePermissions.Add(tp)

    def set_ols(
        self, role_name: str, table_name: str, column_name: str, permission: str
    ):
        """
        Sets the object level security permissions for a column within a role.

        Parameters
        ----------
        role_name : str
            Name of the role.
        table_name : str
            Name of the table.
        column_name : str
            Name of the column.
        permission : str
            The object level security permission for the column.
            `Permission valid values <https://learn.microsoft.com/dotnet/api/microsoft.analysisservices.tabular.metadatapermission?view=analysisservices-dotnet>`_
        """
        import Microsoft.AnalysisServices.Tabular as TOM
        import System

        permission = permission.capitalize()

        if permission not in ["Read", "None", "Default"]:
            raise ValueError(f"{icons.red_dot} Invalid 'permission' value.")

        cp = TOM.ColumnPermission()
        cp.Column = self.model.Tables[table_name].Columns[column_name]
        cp.MetadataPermission = System.Enum.Parse(TOM.MetadataPermission, permission)

        if any(
            c.Name == column_name and t.Name == table_name and r.Name == role_name
            for r in self.model.Roles
            for t in r.TablePermissions
            for c in t.ColumnPermissions
        ):
            self.model.Roles[role_name].TablePermissions[table_name].ColumnPermissions[
                column_name
            ].MetadataPermission = System.Enum.Parse(TOM.MetadataPermission, permission)
        else:
            self.model.Roles[role_name].TablePermissions[
                table_name
            ].ColumnPermissions.Add(cp)

    def add_hierarchy(
        self,
        table_name: str,
        hierarchy_name: str,
        columns: List[str],
        levels: Optional[List[str]] = None,
        hierarchy_description: Optional[str] = None,
        hierarchy_hidden: bool = False,
        lineage_tag: Optional[str] = None,
        source_lineage_tag: Optional[str] = None,
    ):
        """
        Adds a `hierarchy <https://learn.microsoft.com/dotnet/api/microsoft.analysisservices.hierarchy?view=analysisservices-dotnet>`_ to a table within a semantic model.

        Parameters
        ----------
        table_name : str
            Name of the table.
        hierarchy_name : str
            Name of the hierarchy.
        columns : List[str]
            Names of the columns to use within the hierarchy.
        levels : List[str], default=None
            Names of the levels to use within the hierarhcy (instead of the column names).
        hierarchy_description : str, default=None
            A description of the hierarchy.
        hierarchy_hidden : bool, default=False
            Whether the hierarchy is visible or hidden.
        lineage_tag : str, default=None
            A tag that represents the lineage of the object.
        source_lineage_tag : str, default=None
            A tag that represents the lineage of the source for the object.
        """
        import Microsoft.AnalysisServices.Tabular as TOM

        if isinstance(columns, str):
            raise ValueError(
                f"{icons.red_dot} The 'levels' parameter must be a list. For example: ['Continent', 'Country', 'City']"
            )

        if len(columns) == 1:
            raise ValueError(
                f"{icons.red_dot} There must be at least 2 levels in order to create a hierarchy."
            )

        if levels is None:
            levels = columns

        if len(columns) != len(levels):
            raise ValueError(
                f"{icons.red_dot} If specifying level names, you must specify a level for each column."
            )

        obj = TOM.Hierarchy()
        obj.Name = hierarchy_name
        obj.IsHidden = hierarchy_hidden
        if hierarchy_description is not None:
            obj.Description = hierarchy_description
        if lineage_tag is not None:
            obj.LineageTag = lineage_tag
        else:
            obj.LineageTag = generate_guid()
        if source_lineage_tag is not None:
            obj.SourceLineageTag = source_lineage_tag
        self.model.Tables[table_name].Hierarchies.Add(obj)

        for col in columns:
            lvl = TOM.Level()
            lvl.Column = self.model.Tables[table_name].Columns[col]
            lvl.Name = levels[columns.index(col)]
            lvl.Ordinal = columns.index(col)
            lvl.LineageTag = generate_guid()
            self.model.Tables[table_name].Hierarchies[hierarchy_name].Levels.Add(lvl)

    def add_relationship(
        self,
        from_table: str,
        from_column: str,
        to_table: str,
        to_column: str,
        from_cardinality: str,
        to_cardinality: str,
        cross_filtering_behavior: Optional[str] = None,
        is_active: bool = True,
        security_filtering_behavior: Optional[str] = None,
        rely_on_referential_integrity: bool = False,
    ):
        """
        Adds a `relationship <https://learn.microsoft.com/dotnet/api/microsoft.analysisservices.tabular.singlecolumnrelationship?view=analysisservices-dotnet>`_ to a semantic model.

        Parameters
        ----------
        from_table : str
            Name of the table on the 'from' side of the relationship.
        from_column : str
            Name of the column on the 'from' side of the relationship.
        to_table : str
            Name of the table on the 'to' side of the relationship.
        to_column : str
            Name of the column on the 'to' side of the relationship.
        from_cardinality : str
            The cardinality of the 'from' side of the relationship. Options: ['Many', 'One', 'None'].
        to_cardinality : str
                The cardinality of the 'to' side of the relationship. Options: ['Many', 'One', 'None'].
        cross_filtering_behavior : str, default=None
            Setting for the cross filtering behavior of the relationship. Options: ('Automatic', 'OneDirection', 'BothDirections').
            Defaults to None which resolves to 'Automatic'.
        is_active : bool, default=True
            Setting for whether the relationship is active or not.
        security_filtering_behavior : str, default=None
            Setting for the security filtering behavior of the relationship. Options: ('None', 'OneDirection', 'BothDirections').
            Defaults to None which resolves to 'OneDirection'.
        rely_on_referential_integrity : bool, default=False
            Setting for the rely on referential integrity of the relationship.
        """
        import Microsoft.AnalysisServices.Tabular as TOM
        import System

        if cross_filtering_behavior is None:
            cross_filtering_behavior = "Automatic"
        if security_filtering_behavior is None:
            security_filtering_behavior = "OneDirection"

        from_cardinality = from_cardinality.capitalize()
        to_cardinality = to_cardinality.capitalize()
        cross_filtering_behavior = cross_filtering_behavior.capitalize()
        security_filtering_behavior = security_filtering_behavior.capitalize()
        security_filtering_behavior = security_filtering_behavior.replace(
            "direct", "Direct"
        )
        cross_filtering_behavior = cross_filtering_behavior.replace("direct", "Direct")

        rel = TOM.SingleColumnRelationship()
        rel.FromColumn = self.model.Tables[from_table].Columns[from_column]
        rel.FromCardinality = System.Enum.Parse(
            TOM.RelationshipEndCardinality, from_cardinality
        )
        rel.ToColumn = self.model.Tables[to_table].Columns[to_column]
        rel.ToCardinality = System.Enum.Parse(
            TOM.RelationshipEndCardinality, to_cardinality
        )
        rel.IsActive = is_active
        rel.CrossFilteringBehavior = System.Enum.Parse(
            TOM.CrossFilteringBehavior, cross_filtering_behavior
        )
        rel.SecurityFilteringBehavior = System.Enum.Parse(
            TOM.SecurityFilteringBehavior, security_filtering_behavior
        )
        rel.RelyOnReferentialIntegrity = rely_on_referential_integrity

        self.model.Relationships.Add(rel)

    def add_calculation_group(
        self,
        name: str,
        precedence: int,
        description: Optional[str] = None,
        hidden: bool = False,
        column_name: str = "Name",
    ):
        """
        Adds a `calculation group <https://learn.microsoft.com/dotnet/api/microsoft.analysisservices.tabular.calculationgroup?view=analysisservices-dotnet>`_ to a semantic model.

        Parameters
        ----------
        name : str
            Name of the calculation group.
        precedence : int
            The precedence of the calculation group.
        description : str, default=None
            A description of the calculation group.
        hidden : bool, default=False
            Whether the calculation group is hidden/visible.
        column_name : str, default="Name"
            The name of the calculation group column.
        """
        import Microsoft.AnalysisServices.Tabular as TOM

        tbl = TOM.Table()
        tbl.Name = name
        tbl.CalculationGroup = TOM.CalculationGroup()
        tbl.CalculationGroup.Precedence = precedence
        tbl.IsHidden = hidden
        if description is not None:
            tbl.Description = description

        part = TOM.Partition()
        part.Name = name
        part.Source = TOM.CalculationGroupSource()
        part.Mode = TOM.ModeType.Import
        tbl.Partitions.Add(part)

        sortCol = "Ordinal"

        col1 = TOM.DataColumn()
        col1.Name = sortCol
        col1.SourceColumn = sortCol
        col1.IsHidden = True
        col1.DataType = TOM.DataType.Int64

        tbl.Columns.Add(col1)

        col2 = TOM.DataColumn()
        col2.Name = column_name
        col2.SourceColumn = column_name
        col2.DataType = TOM.DataType.String
        # col.SortByColumn = m.Tables[name].Columns[sortCol]
        tbl.Columns.Add(col2)

        self.model.DiscourageImplicitMeasures = True
        self.model.Tables.Add(tbl)

    def add_expression(
        self,
        name: str,
        expression: str,
        description: Optional[str] = None,
        lineage_tag: Optional[str] = None,
        source_lineage_tag: Optional[str] = None,
    ):
        """
        Adds an `expression <https://learn.microsoft.com/dotnet/api/microsoft.analysisservices.tabular.namedexpression?view=analysisservices-dotnet>`_ to a semantic model.

        Parameters
        ----------
        name : str
            Name of the expression.
        expression: str
            The M expression of the expression.
        description : str, default=None
            A description of the expression.
        lineage_tag : str, default=None
            A tag that represents the lineage of the object.
        source_lineage_tag : str, default=None
            A tag that represents the lineage of the source for the object.
        """
        import Microsoft.AnalysisServices.Tabular as TOM

        exp = TOM.NamedExpression()
        exp.Name = name
        if description is not None:
            exp.Description = description
        if lineage_tag is not None:
            exp.LineageTag = lineage_tag
        else:
            exp.LineageTag = generate_guid()
        if source_lineage_tag is not None:
            exp.SourceLineageTag = source_lineage_tag
        exp.Kind = TOM.ExpressionKind.M
        exp.Expression = expression

        self.model.Expressions.Add(exp)

    def add_translation(self, language: str):
        """
        Adds a `translation language <https://learn.microsoft.com/dotnet/api/microsoft.analysisservices.tabular.culture?view=analysisservices-dotnet>`_ (culture) to a semantic model.

        Parameters
        ----------
        language : str
            The language code (i.e. 'it-IT' for Italian).
        """
        import Microsoft.AnalysisServices.Tabular as TOM

        if not any(c.Name == language for c in self.model.Cultures):
            cul = TOM.Culture()
            cul.Name = language
            lm = TOM.LinguisticMetadata()
            lm.ContentType = TOM.ContentType.Json
            lm.Content = f'{{"Version": "1.0.0", "Language": "{language}"}}'
            cul.LinguisticMetadata = lm
            self.model.Cultures.Add(cul)

    def add_perspective(self, perspective_name: str):
        """
        Adds a `perspective <https://learn.microsoft.com/dotnet/api/microsoft.analysisservices.perspective?view=analysisservices-dotnet>`_ to a semantic model.

        Parameters
        ----------
        perspective_name : str
            Name of the perspective.
        """
        import Microsoft.AnalysisServices.Tabular as TOM

        persp = TOM.Perspective()
        persp.Name = perspective_name
        self.model.Perspectives.Add(persp)

    def add_m_partition(
        self,
        table_name: str,
        partition_name: str,
        expression: str,
        mode: Optional[str] = None,
        description: Optional[str] = None,
    ):
        """
        Adds an M-partition to a table within a semantic model.

        Parameters
        ----------
        table_name : str
            Name of the table.
        partition_name : str
            Name of the partition.
        expression : str
            The M expression encapsulating the logic for the partition.
        mode : str, default=None
            The query mode for the partition.
            Defaults to None which resolves to 'Import'.
            `Valid mode values <https://learn.microsoft.com/en-us/dotnet/api/microsoft.analysisservices.tabular.modetype?view=analysisservices-dotnet>`_
        description : str, default=None
            A description for the partition.
        """
        import Microsoft.AnalysisServices.Tabular as TOM
        import System

        if mode is None:
            mode = "Default"
        else:
            mode = (
                mode.title()
                .replace("query", "Query")
                .replace(" ", "")
                .replace("lake", "Lake")
            )

        mp = TOM.MPartitionSource()
        mp.Expression = expression
        p = TOM.Partition()
        p.Name = partition_name
        p.Source = mp
        if description is not None:
            p.Description = description
        p.Mode = System.Enum.Parse(TOM.ModeType, mode)

        self.model.Tables[table_name].Partitions.Add(p)

    def add_entity_partition(
        self,
        table_name: str,
        entity_name: str,
        expression: Optional[str] = None,
        description: Optional[str] = None,
        schema_name: str = "dbo",
    ):
        """
        Adds an entity partition to a table within a semantic model.

        Parameters
        ----------
        table_name : str
            Name of the table.
        entity_name : str
            Name of the lakehouse/warehouse table.
        expression : str, default=None
            The name of the expression used by the partition.
            Defaults to None which resolves to the 'DatabaseQuery' expression.
        description : str, default=None
            A description for the partition.
        schema_name : str, default="dbo"
            The schema name.
        """
        import Microsoft.AnalysisServices.Tabular as TOM

        ep = TOM.EntityPartitionSource()
        ep.Name = table_name
        ep.EntityName = entity_name
        if expression is None:
            ep.ExpressionSource = self.model.Expressions["DatabaseQuery"]
        else:
            ep.ExpressionSource = self.model.Expressions[expression]
        ep.SchemaName = schema_name
        p = TOM.Partition()
        p.Name = table_name
        p.Source = ep
        p.Mode = TOM.ModeType.DirectLake
        if description is not None:
            p.Description = description

        self.model.Tables[table_name].Partitions.Add(p)
        self.model.Tables[table_name].SourceLineageTag = (
            f"[{schema_name}].[{entity_name}]"
        )

    def set_alternate_of(
        self,
        table_name: str,
        column_name: str,
        summarization_type: str,
        base_table: str,
        base_column: Optional[str] = None,
    ):
        """
        Sets the `alternate of <https://learn.microsoft.com/dotnet/api/microsoft.analysisservices.tabular.alternateof?view=analysisservices-dotnet>`_ property on a column.

        Parameters
        ----------
        table_name : str
            Name of the table.
        column_name : str
            Name of the column.
        summarization_type : str
            The summarization type for the column.
            `Summarization valid values <https://learn.microsoft.com/dotnet/api/microsoft.analysisservices.tabular.alternateof.summarization?view=analysisservices-dotnet#microsoft-analysisservices-tabular-alternateof-summarization>`_
        base_table : str
            Name of the base table for aggregation.
        base_column : str
            Name of the base column for aggregation
        """
        import Microsoft.AnalysisServices.Tabular as TOM
        import System

        if base_column is not None and base_table is None:
            raise ValueError(
                f"{icons.red_dot} If you specify the base table you must also specify the base column"
            )

        summarization_type = (
            summarization_type.replace(" ", "")
            .capitalize()
            .replace("Groupby", "GroupBy")
        )

        summarizationTypes = ["Sum", "GroupBy", "Count", "Min", "Max"]
        if summarization_type not in summarizationTypes:
            raise ValueError(
                f"{icons.red_dot} The 'summarization_type' parameter must be one of the following valuse: {summarizationTypes}."
            )

        ao = TOM.AlternateOf()
        ao.Summarization = System.Enum.Parse(TOM.SummarizationType, summarization_type)
        if base_column is not None:
            ao.BaseColumn = self.model.Tables[base_table].Columns[base_column]
        else:
            ao.BaseTable = self.model.Tables[base_table]

        self.model.Tables[table_name].Columns[column_name].AlternateOf = ao

        # Hide agg table and columns
        t = self.model.Tables[table_name]
        t.IsHidden = True
        for c in t.Columns:
            c.IsHidden = True

    def remove_alternate_of(self, table_name: str, column_name: str):
        """
        Removes the `alternate of <https://learn.microsoft.com/dotnet/api/microsoft.analysisservices.tabular.alternateof?view=analysisservices-dotnet>`_ property on a column.

        Parameters
        ----------
        table_name : str
            Name of the table.
        column_name : str
            Name of the column.

        Returns
        -------

        """

        self.model.Tables[table_name].Columns[column_name].AlternateOf = None

    def get_annotations(
        self, object
    ) -> "Microsoft.AnalysisServices.Tabular.Annotation":
        """
        Shows all `annotations <https://learn.microsoft.com/dotnet/api/microsoft.analysisservices.annotation?view=analysisservices-dotnet>`_ for a given object within a semantic model.

        Parameters
        ----------
        object : TOM Object
            An object (i.e. table/column/measure) within a semantic model.

        Returns
        -------
        Microsoft.AnalysisServices.Tabular.Annotation
            TOM objects of all the annotations on a particular object within the semantic model.
        """

        # df = pd.DataFrame(columns=['Name', 'Value'])

        for a in object.Annotations:
            # new_data = {'Name': a.Name, 'Value': a.Value}
            yield a
            # df = pd.concat([df, pd.DataFrame(new_data, index=[0])], ignore_index=True)

    def set_annotation(self, object, name: str, value: str):
        """
        Sets an `annotation <https://learn.microsoft.com/dotnet/api/microsoft.analysisservices.annotation?view=analysisservices-dotnet>`_ on an object within the semantic model.

        Parameters
        ----------
        object : TOM Object
            An object (i.e. table/column/measure) within a semantic model.
        name : str
            Name of the annotation.
        value : str
            Value of the annotation.
        """
        import Microsoft.AnalysisServices.Tabular as TOM

        ann = TOM.Annotation()
        ann.Name = name
        ann.Value = value

        if any(a.Name == name for a in object.Annotations):
            object.Annotations[name].Value = value
        else:
            object.Annotations.Add(ann)

    def get_annotation_value(self, object, name: str):
        """
        Obtains the `annotation <https://learn.microsoft.com/dotnet/api/microsoft.analysisservices.annotation?view=analysisservices-dotnet>`_ value for a given annotation on an object within the semantic model.

        Parameters
        ----------
        object : TOM Object
            An object (i.e. table/column/measure) within a semantic model.
        name : str
            Name of the annotation.

        Returns
        -------
        str
            The annotation value.
        """
        if any(a.Name == name for a in object.Annotations):
            value = object.Annotations[name].Value
        else:
            value = None

        return value

    def remove_annotation(self, object, name: str):
        """
        Removes an `annotation <https://learn.microsoft.com/dotnet/api/microsoft.analysisservices.annotation?view=analysisservices-dotnet>`_ on an object within the semantic model.

        Parameters
        ----------
        object : TOM Object
            An object (i.e. table/column/measure) within a semantic model.
        name : str
            Name of the annotation.
        """

        object.Annotations.Remove(name)

    def clear_annotations(self, object):
        """
        Removes all `annotations <https://learn.microsoft.com/dotnet/api/microsoft.analysisservices.annotation?view=analysisservices-dotnet>`_ on an object within the semantic model.

        Parameters
        ----------
        object : TOM Object
            An object (i.e. table/column/measure) within a semantic model.
        """

        object.Annotations.Clear()

    def get_extended_properties(
        self, object
    ) -> "Microsoft.AnalysisServices.Tabular.ExtendedProperty":
        """
        Retrieves all `extended properties <https://learn.microsoft.com/dotnet/api/microsoft.analysisservices.tabular.extendedproperty?view=analysisservices-dotnet>`_ on an object within the semantic model.

        Parameters
        ----------
        object : TOM Object
            An object (i.e. table/column/measure) within a semantic model.

        Returns
        -------
        Microsoft.AnalysisServices.Tabular.ExtendedPropertiesCollection
            TOM Objects of all the extended properties.
        """

        for a in object.ExtendedProperties:
            yield a

    def set_extended_property(
        self, object, extended_property_type: str, name: str, value: str
    ):
        """
        Sets an `extended property <https://learn.microsoft.com/dotnet/api/microsoft.analysisservices.tabular.extendedproperty?view=analysisservices-dotnet>`_ on an object within the semantic model.

        Parameters
        ----------
        object : TOM Object
            An object (i.e. table/column/measure) within a semantic model.
        extended_property_type : str
            The extended property type.
            `Extended property valid values <https://learn.microsoft.com/dotnet/api/microsoft.analysisservices.tabular.extendedpropertytype?view=analysisservices-dotnet>`_
        name : str
            Name of the extended property.
        value : str
            Value of the extended property.
        """
        import Microsoft.AnalysisServices.Tabular as TOM

        extended_property_type = extended_property_type.title()

        if extended_property_type == "Json":
            ep = TOM.JsonExtendedProperty()
        else:
            ep = TOM.StringExtendedProperty()

        ep.Name = name
        ep.Value = value

        if any(a.Name == name for a in object.Annotations):
            object.ExtendedProperties[name].Value = value
        else:
            object.ExtendedProperties.Add(ep)

    def get_extended_property_value(self, object, name: str):
        """
        Retrieves the value of an `extended property <https://learn.microsoft.com/dotnet/api/microsoft.analysisservices.tabular.extendedproperty?view=analysisservices-dotnet>`_ for an object within the semantic model.

        Parameters
        ----------
        object : TOM Object
            An object (i.e. table/column/measure) within a semantic model.
        name : str
            Name of the annotation.

        Returns
        -------
        str
            The extended property value.
        """
        if any(a.Name == name for a in object.ExtendedProperties):
            value = object.ExtendedProperties[name].Value
        else:
            value = None

        return value

    def remove_extended_property(self, object, name: str):
        """
        Removes an `extended property <https://learn.microsoft.com/dotnet/api/microsoft.analysisservices.tabular.extendedproperty?view=analysisservices-dotnet>`_ on an object within the semantic model.

        Parameters
        ----------
        object : TOM Object
            An object (i.e. table/column/measure) within a semantic model.
        name : str
            Name of the annotation.
        """

        object.ExtendedProperties.Remove(name)

    def clear_extended_properties(self, object):
        """
        Removes all `extended properties <https://learn.microsoft.com/dotnet/api/microsoft.analysisservices.tabular.extendedproperty?view=analysisservices-dotnet>`_ on an object within the semantic model.

        Parameters
        ----------
        object : TOM Object
            An object (i.e. table/column/measure) within a semantic model.
        """

        object.ExtendedProperties.Clear()

    def in_perspective(
        self,
        object: Union["TOM.Table", "TOM.Column", "TOM.Measure", "TOM.Hierarchy"],
        perspective_name: str,
    ):
        """
        Indicates whether an object is contained within a given `perspective <https://learn.microsoft.com/dotnet/api/microsoft.analysisservices.perspective?view=analysisservices-dotnet>`_.

        Parameters
        ----------
        object : TOM Object
            An object (i.e. table/column/measure) within a semantic model.
        perspecitve_name : str
            Name of the perspective.

        Returns
        -------
        bool
            An indication as to whether the object is contained within the given perspective.
        """
        import Microsoft.AnalysisServices.Tabular as TOM

        validObjects = [
            TOM.ObjectType.Table,
            TOM.ObjectType.Column,
            TOM.ObjectType.Measure,
            TOM.ObjectType.Hierarchy,
        ]
        objectType = object.ObjectType

        if objectType not in validObjects:
            raise ValueError(
                f"{icons.red_dot} Only the following object types are valid for perspectives: {validObjects}."
            )

        object.Model.Perspectives[perspective_name]

        try:
            if objectType == TOM.ObjectType.Table:
                object.Model.Perspectives[perspective_name].PerspectiveTables[
                    object.Name
                ]
            elif objectType == TOM.ObjectType.Column:
                object.Model.Perspectives[perspective_name].PerspectiveTables[
                    object.Parent.Name
                ].PerspectiveColumns[object.Name]
            elif objectType == TOM.ObjectType.Measure:
                object.Model.Perspectives[perspective_name].PerspectiveTables[
                    object.Parent.Name
                ].PerspectiveMeasures[object.Name]
            elif objectType == TOM.ObjectType.Hierarchy:
                object.Model.Perspectives[perspective_name].PerspectiveTables[
                    object.Parent.Name
                ].PerspectiveHierarchies[object.Name]
            return True
        except Exception:
            return False

    def add_to_perspective(
        self,
        object: Union["TOM.Table", "TOM.Column", "TOM.Measure", "TOM.Hierarchy"],
        perspective_name: str,
        include_all: bool = True,
    ):
        """
        Adds an object to a `perspective <https://learn.microsoft.com/dotnet/api/microsoft.analysisservices.perspective?view=analysisservices-dotnet>`_.

        Parameters
        ----------
        object : TOM Object
            An object (i.e. table/column/measure) within a semantic model.
        perspective_name : str
            Name of the perspective.
        include_all : bool, default=True
            Relevant to tables only, if set to True, includes all columns, measures, and hierarchies within that table in the perspective.
        """
        import Microsoft.AnalysisServices.Tabular as TOM

        validObjects = [
            TOM.ObjectType.Table,
            TOM.ObjectType.Column,
            TOM.ObjectType.Measure,
            TOM.ObjectType.Hierarchy,
        ]
        objectType = object.ObjectType

        if objectType not in validObjects:
            raise ValueError(
                f"{icons.red_dot} Only the following object types are valid for perspectives: {validObjects}."
            )

        if any(p.Name == perspective_name for p in self.model.Perspectives):
            object.Model.Perspectives[perspective_name]
        else:
            raise ValueError(
                f"{icons.red_dot} The '{perspective_name}' perspective does not exist."
            )

        if objectType == TOM.ObjectType.Table:
            pt = TOM.PerspectiveTable()
            if include_all:
                pt.IncludeAll = True
            pt.Table = object
            object.Model.Perspectives[perspective_name].PerspectiveTables.Add(pt)
        elif objectType == TOM.ObjectType.Column:
            pc = TOM.PerspectiveColumn()
            pc.Column = object
            object.Model.Perspectives[perspective_name].PerspectiveTables[
                object.Parent.Name
            ].PerspectiveColumns.Add(pc)
        elif objectType == TOM.ObjectType.Measure:
            pm = TOM.PerspectiveMeasure()
            pm.Measure = object
            object.Model.Perspectives[perspective_name].PerspectiveTables[
                object.Parent.Name
            ].PerspectiveMeasures.Add(pm)
        elif objectType == TOM.ObjectType.Hierarchy:
            ph = TOM.PerspectiveHierarchy()
            ph.Hierarchy = object
            object.Model.Perspectives[perspective_name].PerspectiveTables[
                object.Parent.Name
            ].PerspectiveHierarchies.Add(ph)

    def remove_from_perspective(
        self,
        object: Union["TOM.Table", "TOM.Column", "TOM.Measure", "TOM.Hierarchy"],
        perspective_name: str,
    ):
        """
        Removes an object from a `perspective <https://learn.microsoft.com/dotnet/api/microsoft.analysisservices.perspective?view=analysisservices-dotnet>`_.

        Parameters
        ----------
        object : TOM Object
            An object (i.e. table/column/measure) within a semantic model.
        perspective_name : str
            Name of the perspective.
        """
        import Microsoft.AnalysisServices.Tabular as TOM

        validObjects = [
            TOM.ObjectType.Table,
            TOM.ObjectType.Column,
            TOM.ObjectType.Measure,
            TOM.ObjectType.Hierarchy,
        ]
        objectType = object.ObjectType

        if objectType not in validObjects:
            raise ValueError(
                f"{icons.red_dot} Only the following object types are valid for perspectives: {validObjects}."
            )

        if not any(p.Name == perspective_name for p in self.model.Perspectives):
            raise ValueError(
                f"{icons.red_dot} The '{perspective_name}' perspective does not exist."
            )

        if objectType == TOM.ObjectType.Table:
            pt = object.Model.Perspectives[perspective_name].PerspectiveTables[
                object.Name
            ]
            object.Model.Perspectives[perspective_name].PerspectiveTables.Remove(pt)
        elif objectType == TOM.ObjectType.Column:
            pc = (
                object.Model.Perspectives[perspective_name]
                .PerspectiveTables[object.Parent.Name]
                .PerspectiveColumns[object.Name]
            )
            object.Model.Perspectives[perspective_name].PerspectiveTables[
                object.Parent.Name
            ].PerspectiveColumns.Remove(pc)
        elif objectType == TOM.ObjectType.Measure:
            pm = (
                object.Model.Perspectives[perspective_name]
                .PerspectiveTables[object.Parent.Name]
                .PerspectiveMeasures[object.Name]
            )
            object.Model.Perspectives[perspective_name].PerspectiveTables[
                object.Parent.Name
            ].PerspectiveMeasures.Remove(pm)
        elif objectType == TOM.ObjectType.Hierarchy:
            ph = (
                object.Model.Perspectives[perspective_name]
                .PerspectiveTables[object.Parent.Name]
                .PerspectiveHierarchies[object.Name]
            )
            object.Model.Perspectives[perspective_name].PerspectiveTables[
                object.Parent.Name
            ].PerspectiveHierarchies.Remove(ph)

    def set_translation(
        self,
        object: Union[
            "TOM.Table", "TOM.Column", "TOM.Measure", "TOM.Hierarchy", "TOM.Level"
        ],
        language: str,
        property: str,
        value: str,
    ):
        """
        Sets a `translation <https://learn.microsoft.com/dotnet/api/microsoft.analysisservices.tabular.culture?view=analysisservices-dotnet>`_ value for an object's property.

        Parameters
        ----------
        object : TOM Object
            An object (i.e. table/column/measure) within a semantic model.
        language : str
            The language code.
        property : str
            The property to set. Options: 'Name', 'Description', 'Display Folder'.
        value : str
            The transation value.
        """
        import Microsoft.AnalysisServices.Tabular as TOM

        self.add_translation(language=language)

        property = property.title()

        validObjects = [
            TOM.ObjectType.Table,
            TOM.ObjectType.Column,
            TOM.ObjectType.Measure,
            TOM.ObjectType.Hierarchy,
            TOM.ObjectType.Level,
        ]

        if object.ObjectType not in validObjects:
            raise ValueError(
                f"{icons.red_dot} Translations can only be set to {validObjects}."
            )

        mapping = {
            "Name": TOM.TranslatedProperty.Caption,
            "Description": TOM.TranslatedProperty.Description,
            "Display Folder": TOM.TranslatedProperty.DisplayFolder,
        }

        prop = mapping.get(property)
        if prop is None:
            raise ValueError(
                f"{icons.red_dot} Invalid property value. Please choose from the following: {list(mapping.keys())}."
            )

        if not any(c.Name == language for c in self.model.Cultures):
            raise ValueError(
                f"{icons.red_dot} The '{language}' translation language does not exist in the semantic model."
            )

        object.Model.Cultures[language].ObjectTranslations.SetTranslation(
            object, prop, value
        )

        if object.ObjectType in [TOM.ObjectType.Table, TOM.ObjectType.Measure]:
            print(
                f"{icons.green_dot} The {property} property for the '{object.Name}' {str(object.ObjectType).lower()} has been translated into '{language}' as '{value}'."
            )
        elif object.ObjectType in [
            TOM.ObjectType.Column,
            TOM.ObjectType.Hierarchy,
            TOM.ObjectType.Level,
        ]:
            print(
                f"{icons.green_dot} The {property} property for the '{object.Parent.Name}'[{object.Name}] {str(object.ObjectType).lower()} has been translated into '{language}' as '{value}'."
            )

    def remove_translation(
        self,
        object: Union[
            "TOM.Table", "TOM.Column", "TOM.Measure", "TOM.Hierarchy", "TOM.Level"
        ],
        language: str,
        property: str = "Name",
    ):
        """
        Removes an object's `translation <https://learn.microsoft.com/dotnet/api/microsoft.analysisservices.tabular.culture?view=analysisservices-dotnet>`_ value.

        Parameters
        ----------
        object : TOM Object
            An object (i.e. table/column/measure) within a semantic model.
        language : str
            The language code.
        property : str, default="Name"
            The property to set. Options: 'Name', 'Description', 'Display Folder'.
        """
        import Microsoft.AnalysisServices.Tabular as TOM

        if property in ["Caption", "Name"]:
            prop = TOM.TranslatedProperty.Caption
        elif property == "Description":
            prop = TOM.TranslatedProperty.Description
        else:
            prop = TOM.TranslatedProperty.DisplayFolder

        if property == "DisplayFolder" and object.ObjectType not in [
            TOM.ObjectType.Table,
            TOM.ObjectType.Column,
            TOM.ObjectType.Measure,
            TOM.ObjectType.Hierarchy,
        ]:
            pass
        else:
            o = object.Model.Cultures[language].ObjectTranslations[object, prop]
            object.Model.Cultures[language].ObjectTranslations.Remove(o)

    def remove_object(self, object):
        """
        Removes an object from a semantic model.

        Parameters
        ----------
        object : TOM Object
            An object (i.e. table/column/measure) within a semantic model.
        """
        import Microsoft.AnalysisServices.Tabular as TOM

        objType = object.ObjectType

        properties = ["Name", "Description", "DisplayFolder"]

        # Have to remove translations and perspectives on the object before removing it.
        if objType in [
            TOM.ObjectType.Table,
            TOM.ObjectType.Column,
            TOM.ObjectType.Measure,
            TOM.ObjectType.Hierarchy,
            TOM.ObjectType.Level,
        ]:
            for lang in object.Model.Cultures:
                try:
                    for property in properties:
                        self.remove_translation(
                            object=object, language=lang.Name, property=property
                        )
                except Exception:
                    pass
        if objType in [
            TOM.ObjectType.Table,
            TOM.ObjectType.Column,
            TOM.ObjectType.Measure,
            TOM.ObjectType.Hierarchy,
            TOM.ObjectType.Level,
        ]:
            for persp in object.Model.Perspectives:
                try:
                    self.remove_from_perspective(
                        object=object, perspective_name=persp.Name
                    )
                except Exception:
                    pass

        if objType == TOM.ObjectType.Table:
            object.Parent.Tables.Remove(object.Name)
        elif objType == TOM.ObjectType.Column:
            object.Parent.Columns.Remove(object.Name)
        elif objType == TOM.ObjectType.Measure:
            object.Parent.Measures.Remove(object.Name)
        elif objType == TOM.ObjectType.Hierarchy:
            object.Parent.Hierarchies.Remove(object.Name)
        elif objType == TOM.ObjectType.Level:
            object.Parent.Levels.Remove(object.Name)
        elif objType == TOM.ObjectType.Partition:
            object.Parent.Partitions.Remove(object.Name)
        elif objType == TOM.ObjectType.Expression:
            object.Parent.Expressions.Remove(object.Name)
        elif objType == TOM.ObjectType.DataSource:
            object.Parent.DataSources.Remove(object.Name)
        elif objType == TOM.ObjectType.Role:
            object.Parent.Roles.Remove(object.Name)
        elif objType == TOM.ObjectType.Relationship:
            object.Parent.Relationships.Remove(object.Name)
        elif objType == TOM.ObjectType.Culture:
            object.Parent.Cultures.Remove(object.Name)
        elif objType == TOM.ObjectType.Perspective:
            object.Parent.Perspectives.Remove(object.Name)
        elif objType == TOM.ObjectType.CalculationItem:
            object.Parent.CalculationItems.Remove(object.Name)
        elif objType == TOM.ObjectType.TablePermission:
            object.Parent.TablePermissions.Remove(object.Name)

    def used_in_relationships(self, object: Union["TOM.Table", "TOM.Column"]):
        """
        Shows all `relationships <https://learn.microsoft.com/dotnet/api/microsoft.analysisservices.tabular.singlecolumnrelationship?view=analysisservices-dotnet>`_ in which a table/column is used.

        Parameters
        ----------
        object : TOM Object
            An object (i.e. table/column) within a semantic model.

        Returns
        -------
        Microsoft.AnalysisServices.Tabular.RelationshipCollection
            All relationships in which the table/column is used.
        """
        import Microsoft.AnalysisServices.Tabular as TOM

        objType = object.ObjectType

        if objType == TOM.ObjectType.Table:
            for r in self.model.Relationships:
                if r.FromTable.Name == object.Name or r.ToTable.Name == object.Name:
                    yield r  # , 'Table'
        elif objType == TOM.ObjectType.Column:
            for r in self.model.Relationships:
                if (
                    r.FromTable.Name == object.Parent.Name
                    and r.FromColumn.Name == object.Name
                ) or (
                    r.ToTable.Name == object.Parent.Name
                    and r.ToColumn.Name == object.Name
                ):
                    yield r  # , 'Column'

    def used_in_levels(self, column: "TOM.Column"):
        """
        Shows all `levels <https://learn.microsoft.com/dotnet/api/microsoft.analysisservices.level?view=analysisservices-dotnet>`_ in which a column is used.

        Parameters
        ----------
        object : TOM Object
            An column object within a semantic model.

        Returns
        -------
        Microsoft.AnalysisServices.Tabular.LevelCollection
            All levels in which the column is used.
        """
        import Microsoft.AnalysisServices.Tabular as TOM

        objType = column.ObjectType

        if objType == TOM.ObjectType.Column:
            for level in self.all_levels():
                if (
                    level.Parent.Table.Name == column.Parent.Name
                    and level.Column.Name == column.Name
                ):
                    yield level

    def used_in_hierarchies(self, column: "TOM.Column"):
        """
        Shows all `hierarchies <https://learn.microsoft.com/dotnet/api/microsoft.analysisservices.hierarchy?view=analysisservices-dotnet>`_ in which a column is used.

        Parameters
        ----------
        object : TOM Object
            An column object within a semantic model.

        Returns
        -------
        Microsoft.AnalysisServices.Tabular.HierarchyCollection
            All hierarchies in which the column is used.
        """
        import Microsoft.AnalysisServices.Tabular as TOM

        objType = column.ObjectType

        if objType == TOM.ObjectType.Column:
            for lev in self.all_levels():
                if (
                    lev.Parent.Table.Name == column.Parent.Name
                    and lev.Column.Name == column.Name
                ):
                    yield lev.Parent

    def used_in_sort_by(self, column: "TOM.Column"):
        """
        Shows all columns in which a column is used for sorting.

        Parameters
        ----------
        object : TOM Object
            An column object within a semantic model.

        Returns
        -------
        Microsoft.AnalysisServices.Tabular.ColumnCollection
            All columns in which the column is used for sorting.
        """
        import Microsoft.AnalysisServices.Tabular as TOM

        objType = column.ObjectType

        if objType == TOM.ObjectType.Column:
            for c in self.model.Tables[column.Parent.Name].Columns:
                if c.SortByColumn == column:
                    yield c

    def used_in_rls(
        self,
        object: Union["TOM.Table", "TOM.Column", "TOM.Measure"],
        dependencies: pd.DataFrame,
    ):
        """
        Identifies the row level security `filter expressions <https://learn.microsoft.com/dotnet/api/microsoft.analysisservices.tabular.tablepermission.filterexpression?view=analysisservices-dotnet#microsoft-analysisservices-tabular-tablepermission-filterexpression>`_ which reference a given object.

        Parameters
        ----------
        object : TOM Object
            An object (i.e. table/column) within a semantic model.
        dependencies : pandas.DataFrame
            A pandas dataframe with the output of the 'get_model_calc_dependencies' function.

        Returns
        -------
        Microsoft.AnalysisServices.Tabular.TableCollection, Microsoft.AnalysisServices.Tabular.ColumnCollection, Microsoft.AnalysisServices.Tabular.MeasureCollection

        """
        import Microsoft.AnalysisServices.Tabular as TOM

        objType = object.ObjectType

        df_filt = dependencies[dependencies["Object Type"] == "Rows Allowed"]

        if objType == TOM.ObjectType.Table:
            fil = df_filt[
                (df_filt["Referenced Object Type"] == "Table")
                & (df_filt["Referenced Table"] == object.Name)
            ]
            tbls = fil["Table Name"].unique().tolist()
            for t in self.model.Tables:
                if t.Name in tbls:
                    yield t
        elif objType == TOM.ObjectType.Column:
            fil = df_filt[
                (df_filt["Referenced Object Type"] == "Column")
                & (df_filt["Referenced Table"] == object.Parent.Name)
                & (df_filt["Referenced Object"] == object.Name)
            ]
            cols = fil["Full Object Name"].unique().tolist()
            for c in self.all_columns():
                if format_dax_object_name(c.Parent.Name, c.Name) in cols:
                    yield c
        elif objType == TOM.ObjectType.Measure:
            fil = df_filt[
                (df_filt["Referenced Object Type"] == "Measure")
                & (df_filt["Referenced Table"] == object.Parent.Name)
                & (df_filt["Referenced Object"] == object.Name)
            ]
            meas = fil["Object Name"].unique().tolist()
            for m in self.all_measures():
                if m.Name in meas:
                    yield m

    def used_in_data_coverage_definition(
        self,
        object: Union["TOM.Table", "TOM.Column", "TOM.Measure"],
        dependencies: pd.DataFrame,
    ):
        """
        Identifies the ... which reference a given object.

        Parameters
        ----------
        object : TOM Object
            An object (i.e. table/column) within a semantic model.
        dependencies : pandas.DataFrame
            A pandas dataframe with the output of the 'get_model_calc_dependencies' function.

        Returns
        -------
        Microsoft.AnalysisServices.Tabular.TableCollection, Microsoft.AnalysisServices.Tabular.ColumnCollection, Microsoft.AnalysisServices.Tabular.MeasureCollection
        """
        import Microsoft.AnalysisServices.Tabular as TOM

        objType = object.ObjectType

        df_filt = dependencies[
            dependencies["Object Type"] == "Data Coverage Definition"
        ]

        if objType == TOM.ObjectType.Table:
            fil = df_filt[
                (df_filt["Referenced Object Type"] == "Table")
                & (df_filt["Referenced Table"] == object.Name)
            ]
            tbls = fil["Table Name"].unique().tolist()
            for t in self.model.Tables:
                if t.Name in tbls:
                    yield t
        elif objType == TOM.ObjectType.Column:
            fil = df_filt[
                (df_filt["Referenced Object Type"] == "Column")
                & (df_filt["Referenced Table"] == object.Parent.Name)
                & (df_filt["Referenced Object"] == object.Name)
            ]
            cols = fil["Full Object Name"].unique().tolist()
            for c in self.all_columns():
                if format_dax_object_name(c.Parent.Name, c.Name) in cols:
                    yield c
        elif objType == TOM.ObjectType.Measure:
            fil = df_filt[
                (df_filt["Referenced Object Type"] == "Measure")
                & (df_filt["Referenced Table"] == object.Parent.Name)
                & (df_filt["Referenced Object"] == object.Name)
            ]
            meas = fil["Object Name"].unique().tolist()
            for m in self.all_measures():
                if m.Name in meas:
                    yield m

    def used_in_calc_item(
        self,
        object: Union["TOM.Table", "TOM.Column", "TOM.Measure"],
        dependencies: pd.DataFrame,
    ):
        """
        Identifies the ... which reference a given object.

        Parameters
        ----------
        object : TOM Object
            An object (i.e. table/column) within a semantic model.
        dependencies : pandas.DataFrame
            A pandas dataframe with the output of the 'get_model_calc_dependencies' function.

        Returns
        -------
        Microsoft.AnalysisServices.Tabular.TableCollection, Microsoft.AnalysisServices.Tabular.ColumnCollection, Microsoft.AnalysisServices.Tabular.MeasureCollection
        """
        import Microsoft.AnalysisServices.Tabular as TOM

        objType = object.ObjectType

        df_filt = dependencies[dependencies["Object Type"] == "Calculation Item"]

        if objType == TOM.ObjectType.Table:
            fil = df_filt[
                (df_filt["Referenced Object Type"] == "Table")
                & (df_filt["Referenced Table"] == object.Name)
            ]
            tbls = fil["Table Name"].unique().tolist()
            for t in self.model.Tables:
                if t.Name in tbls:
                    yield t
        elif objType == TOM.ObjectType.Column:
            fil = df_filt[
                (df_filt["Referenced Object Type"] == "Column")
                & (df_filt["Referenced Table"] == object.Parent.Name)
                & (df_filt["Referenced Object"] == object.Name)
            ]
            cols = fil["Full Object Name"].unique().tolist()
            for c in self.all_columns():
                if format_dax_object_name(c.Parent.Name, c.Name) in cols:
                    yield c
        elif objType == TOM.ObjectType.Measure:
            fil = df_filt[
                (df_filt["Referenced Object Type"] == "Measure")
                & (df_filt["Referenced Table"] == object.Parent.Name)
                & (df_filt["Referenced Object"] == object.Name)
            ]
            meas = fil["Object Name"].unique().tolist()
            for m in self.all_measures():
                if m.Name in meas:
                    yield m

    def all_hybrid_tables(self):
        """
        Outputs the `hybrid tables <https://learn.microsoft.com/power-bi/connect-data/service-dataset-modes-understand#hybrid-tables>`_ within a semantic model.

        Parameters
        ----------

        Returns
        -------
        Microsoft.AnalysisServices.Tabular.TableCollection
            All hybrid tables within a semantic model.
        """
        import Microsoft.AnalysisServices.Tabular as TOM

        for t in self.model.Tables:
            if any(p.Mode == TOM.ModeType.Import for p in t.Partitions):
                if any(p.Mode == TOM.ModeType.DirectQuery for p in t.Partitions):
                    yield t

    def all_date_tables(self):
        """
        Outputs the tables which are marked as `date tables <https://learn.microsoft.com/power-bi/transform-model/desktop-date-tables>`_ within a semantic model.

        Parameters
        ----------

        Returns
        -------
        Microsoft.AnalysisServices.Tabular.TableCollection
            All tables marked as date tables within a semantic model.
        """
        import Microsoft.AnalysisServices.Tabular as TOM

        for t in self.model.Tables:
            if t.DataCategory == "Time":
                if any(
                    c.IsKey and c.DataType == TOM.DataType.DateTime for c in t.Columns
                ):
                    yield t

    def is_hybrid_table(self, table_name: str):
        """
        Identifies if a table is a `hybrid table <https://learn.microsoft.com/power-bi/connect-data/service-dataset-modes-understand#hybrid-tables>`_.

        Parameters
        ----------
        table_name : str
            Name of the table.

        Returns
        -------
        bool
            Indicates if the table is a hybrid table.
        """
        import Microsoft.AnalysisServices.Tabular as TOM

        isHybridTable = False

        if any(
            p.Mode == TOM.ModeType.Import
            for p in self.model.Tables[table_name].Partitions
        ):
            if any(
                p.Mode == TOM.ModeType.DirectQuery
                for p in self.model.Tables[table_name].Partitions
            ):
                isHybridTable = True

        return isHybridTable

    def is_date_table(self, table_name: str):
        """
        Identifies if a table is marked as a `date tables <https://learn.microsoft.com/power-bi/transform-model/desktop-date-tables>`_.

        Parameters
        ----------
        table_name : str
            Name of the table.

        Returns
        -------
        bool
            Indicates if the table is marked as a date table.
        """
        import Microsoft.AnalysisServices.Tabular as TOM

        return any(
            c.IsKey and c.DataType == TOM.DataType.DateTime
            for c in self.all_columns()
            if c.Parent.Name == table_name and c.Parent.DataCategory == "Time"
        )

    def mark_as_date_table(
        self, table_name: str, column_name: str, validate: bool = False
    ):
        """
        Marks a table as a `date table <https://learn.microsoft.com/power-bi/transform-model/desktop-date-tables>`_.

        Parameters
        ----------
        table_name : str
            Name of the table.
        column_name : str
            Name of the date column in the table.
        validate : bool, default=False
            If True, performs a validation on if the the date table is viable.
        """
        import Microsoft.AnalysisServices.Tabular as TOM

        t = self.model.Tables[table_name]
        c = t.Columns[column_name]
        if c.DataType != TOM.DataType.DateTime:
            raise ValueError(
                f"{icons.red_dot} The column specified in the 'column_name' parameter in this function must be of DateTime data type."
            )

        if validate:
            dax_query = f"""
            define measure '{table_name}'[test] =
            var mn = MIN('{table_name}'[{column_name}])
            var ma = MAX('{table_name}'[{column_name}])
            var x = COUNTROWS(DISTINCT('{table_name}'[{column_name}]))
            var y = DATEDIFF(mn, ma, DAY) + 1
            return if(y = x, 1,0)

            EVALUATE
            SUMMARIZECOLUMNS(
            "1",[test]
            )
            """
            df = fabric.evaluate_dax(
                dataset=self._dataset_id,
                workspace=self._workspace_id,
                dax_string=dax_query,
            )
            value = df["[1]"].iloc[0]
            if value != "1":
                raise ValueError(
                    f"{icons.red_dot} The '{column_name}' within the '{table_name}' table does not contain contiguous date values."
                )

        # Mark as a date table
        t.DataCategory = "Time"
        c.IsKey = True
        print(
            f"{icons.green_dot} The '{table_name}' table has been marked as a date table using the '{column_name}' column as its primary date key."
        )

    def has_aggs(self):
        """
        Identifies if a semantic model has any `aggregations <https://learn.microsoft.com/power-bi/transform-model/aggregations-advanced>`_.

        Parameters
        ----------

        Returns
        -------
        bool
            Indicates if the semantic model has any aggregations.
        """

        return any(c.AlternateOf is not None for c in self.all_columns())

    def is_agg_table(self, table_name: str):
        """
        Identifies if a table has `aggregations <https://learn.microsoft.com/power-bi/transform-model/aggregations-advanced>`_.

        Parameters
        ----------
        table_name : str
            Name of the table.

        Returns
        -------
        bool
            Indicates if the table has any aggregations.
        """

        t = self.model.Tables[table_name]

        return any(c.AlternateOf is not None for c in t.Columns)

    def has_hybrid_table(self):
        """
        Identifies if a semantic model has a `hybrid table <https://learn.microsoft.com/power-bi/connect-data/service-dataset-modes-understand#hybrid-tables>`_.

        Parameters
        ----------

        Returns
        -------
        bool
            Indicates if the semantic model has a hybrid table.
        """

        return any(self.is_hybrid_table(table_name=t.Name) for t in self.model.Tables)

    def has_date_table(self):
        """
        Identifies if a semantic model has a table marked as a `date table <https://learn.microsoft.com/power-bi/transform-model/desktop-date-tables>`_.

        Parameters
        ----------

        Returns
        -------
        bool
            Indicates if the semantic model has a table marked as a date table.
        """

        return any(self.is_date_table(table_name=t.Name) for t in self.model.Tables)

    def is_direct_lake(self):
        """
        Identifies if a semantic model is in `Direct Lake <https://learn.microsoft.com/fabric/get-started/direct-lake-overview>`_ mode.

        Parameters
        ----------

        Returns
        -------
        bool
            Indicates if the semantic model is in Direct Lake mode.
        """
        import Microsoft.AnalysisServices.Tabular as TOM

        return any(
            p.Mode == TOM.ModeType.DirectLake
            for t in self.model.Tables
            for p in t.Partitions
        )

    def is_field_parameter(self, table_name: str):
        """
        Identifies if a table is a `field parameter <https://learn.microsoft.com/power-bi/create-reports/power-bi-field-parameters>`_.

        Parameters
        ----------
        table_name : str
            Name of the table.

        Returns
        -------
        bool
            Indicates if the table is a field parameter.
        """
        import Microsoft.AnalysisServices.Tabular as TOM

        t = self.model.Tables[table_name]

        return (
            self.is_calculated_table(table_name=table_name)
            and t.Columns.Count == 4
            and any(
                "NAMEOF(" in p.Source.Expression.replace(" ", "") for p in t.Partitions
            )
            and all(
                "[Value" in c.SourceColumn
                for c in t.Columns
                if c.Type == TOM.ColumnType.Data
            )
            and any(
                ep.Name == "ParameterMetadata"
                for c in t.Columns
                for ep in c.ExtendedProperties
            )
        )

    def is_auto_date_table(self, table_name: str):
        """
        Identifies if a table is an `auto date/time table <https://learn.microsoft.com/power-bi/transform-model/desktop-auto-date-time>`_.

        Parameters
        ----------
        table_name : str
            Name of the table.

        Returns
        -------
        bool
            Indicates if the table is an auto-date table.
        """
        import Microsoft.AnalysisServices.Tabular as TOM

        isAutoDate = False

        t = self.model.Tables[table_name]

        if t.Name.startswith("LocalDateTable_") or t.Name.startswith(
            "DateTableTemplate_"
        ):
            if any(
                p.SourceType == TOM.PartitionSourceType.Calculated for p in t.Partitions
            ):
                isAutoDate = True

        return isAutoDate

    def set_kpi(
        self,
        measure_name: str,
        target: Union[int, float, str],
        lower_bound: float,
        upper_bound: float,
        lower_mid_bound: Optional[float] = None,
        upper_mid_bound: Optional[float] = None,
        status_type: Optional[str] = None,
        status_graphic: Optional[str] = None,
    ):
        """
        Sets the properties to add/update a `KPI <https://learn.microsoft.com/dotnet/api/microsoft.analysisservices.kpi?view=analysisservices-dotnet>`_ for a measure.

        Parameters
        ----------
        measure_name : str
            Name of the measure.
        target : str, int, float
            The target for the KPI. This can either be a number or the name of a different measure in the semantic model.
        lower_bound: float
            The lower bound for the KPI.
        upper_bound : float
            The upper bound for the KPI.
        lower_mid_bound : float, default=None
            The lower-mid bound for the KPI. Set this if status_type is 'Centered' or 'CenteredReversed'.
        upper_mid_bound : float, default=None
            The upper-mid bound for the KPI. Set this if status_type is 'Centered' or 'CenteredReversed'.
        status_type : str, default=None
            The status type of the KPI. Options: 'Linear', 'LinearReversed', 'Centered', 'CenteredReversed'.
            Defaults to None which resolvs to 'Linear'.
        status_graphic : str, default=None
            The status graphic for the KPI.
            Defaults to 'Three Circles Colored'.
        """
        import Microsoft.AnalysisServices.Tabular as TOM

        # https://github.com/m-kovalsky/Tabular/blob/master/KPI%20Graphics.md

        if measure_name == target:
            raise ValueError(
                f"{icons.red_dot} The 'target' parameter cannot be the same measure as the 'measure_name' parameter."
            )

        if status_graphic is None:
            status_graphic = "Three Circles Colored"

        valid_status_types = [
            "Linear",
            "LinearReversed",
            "Centered",
            "CenteredReversed",
        ]
        status_type = status_type
        if status_type is None:
            status_type = "Linear"
        else:
            status_type = status_type.title().replace(" ", "")

        if status_type not in valid_status_types:
            raise ValueError(
                f"{icons.red_dot} '{status_type}' is an invalid status_type. Please choose from these options: {valid_status_types}."
            )

        if status_type in ["Linear", "LinearReversed"]:
            if upper_bound is not None or lower_mid_bound is not None:
                raise ValueError(
                    f"{icons.red_dot} The 'upper_mid_bound' and 'lower_mid_bound' parameters are not used in the 'Linear' and 'LinearReversed' status types. Make sure these parameters are set to None."
                )

            elif upper_bound <= lower_bound:
                raise ValueError(
                    f"{icons.red_dot} The upper_bound must be greater than the lower_bound."
                )

        if status_type in ["Centered", "CenteredReversed"]:
            if upper_mid_bound is None or lower_mid_bound is None:
                raise ValueError(
                    f"{icons.red_dot} The 'upper_mid_bound' and 'lower_mid_bound' parameters are necessary in the 'Centered' and 'CenteredReversed' status types."
                )
            elif upper_bound <= upper_mid_bound:
                raise ValueError(
                    f"{icons.red_dot} The upper_bound must be greater than the upper_mid_bound."
                )
            elif upper_mid_bound <= lower_mid_bound:
                raise ValueError(
                    f"{icons.red_dot} The upper_mid_bound must be greater than the lower_mid_bound."
                )
            elif lower_mid_bound <= lower_bound:
                raise ValueError(
                    f"{icons.red_dot} The lower_mid_bound must be greater than the lower_bound."
                )

        try:
            table_name = next(
                m.Parent.Name for m in self.all_measures() if m.Name == measure_name
            )
        except Exception:
            raise ValueError(
                f"{icons.red_dot} The '{measure_name}' measure does not exist in the '{self._dataset_name}' semantic model within the '{self._workspace_name}'."
            )

        graphics = [
            "Cylinder",
            "Five Bars Colored",
            "Five Boxes Colored",
            "Gauge - Ascending",
            "Gauge - Descending",
            "Road Signs",
            "Shapes",
            "Standard Arrow",
            "Three Circles Colored",
            "Three Flags Colored",
            "Three Stars Colored",
            "Three Symbols Uncircled Colored",
            "Traffic Light",
            "Traffic Light - Single",
            "Variance Arrow",
            "Status Arrow - Ascending",
            "Status Arrow - Descending",
        ]

        if status_graphic not in graphics:
            raise ValueError(
                f"{icons.red_dot} The '{status_graphic}' status graphic is not valid. Please choose from these options: {graphics}."
            )

        measure_target = True

        try:
            float(target)
            tgt = str(target)
            measure_target = False
        except Exception:
            try:
                tgt = next(
                    format_dax_object_name(m.Parent.Name, m.Name)
                    for m in self.all_measures()
                    if m.Name == target
                )
            except Exception:
                raise ValueError(
                    f"{icons.red_dot} The '{target}' measure does not exist in the '{self._dataset_name}' semantic model within the '{self._workspace_name}'."
                )

        if measure_target:
            expr = f"var x = [{measure_name}]/[{target}]\nreturn"
        else:
            expr = f"var x = [{measure_name}\nreturn"

        if status_type == "Linear":
            expr = f"{expr}\nif(isblank(x),blank(),\n\tif(x<{lower_bound},-1,\n\t\tif(x<{upper_bound},0,1)))"
        elif status_type == "LinearReversed":
            expr = f"{expr}\nif(isblank(x),blank(),\nif(x<{lower_bound},1,\n\t\tif(x<{upper_bound},0,-1)))"
        elif status_type == "Centered":
            expr = f"{expr}\nif(isblank(x),blank(),\n\tif(x<{lower_mid_bound},\n\t\tif(x<{lower_bound},-1,0),\n\t\t\tif(x<{upper_mid_bound},1,\n\t\t\t\tif(x<{upper_bound}0,-1))))"
        elif status_type == "CenteredReversed":
            expr = f"{expr}\nif(isblank(x),blank(),\n\tif(x<{lower_mid_bound},\n\t\tif(x<{lower_bound},1,0),\n\t\t\tif(x<{upper_mid_bound},-1,\n\t\t\t\tif(x<{upper_bound}0,1))))"

        kpi = TOM.KPI()
        kpi.TargetExpression = tgt
        kpi.StatusGraphic = status_graphic
        kpi.StatusExpression = expr

        ms = self.model.Tables[table_name].Measures[measure_name]
        if ms.KPI is not None:
            ms.KPI.TargetExpression = tgt
            ms.KPI.StatusGraphic = status_graphic
            ms.KPI.StatusExpression = expr
        else:
            ms.KPI = kpi

    def set_aggregations(self, table_name: str, agg_table_name: str):
        """
        Sets the `aggregations <https://learn.microsoft.com/power-bi/transform-model/aggregations-advanced>`_ (alternate of) for all the columns in an aggregation table based on a base table.

        Parameters
        ----------
        table_name : str
            Name of the base table.
        agg_table_name : str
            Name of the aggregation table.

        Returns
        -------

        """

        import Microsoft.AnalysisServices.Tabular as TOM

        for c in self.model.Tables[agg_table_name].Columns:

            dataType = c.DataType

            if dataType in [
                TOM.DataType.String,
                TOM.DataType.Boolean,
                TOM.DataType.DateTime,
            ]:
                sumType = "GroupBy"
            else:
                sumType = "Sum"

            self.set_alternate_of(
                table_name=agg_table_name,
                column_name=c.Name,
                base_table=table_name,
                base_column=c.Name,
                summarization_type=sumType,
            )

    def set_is_available_in_mdx(
        self, table_name: str, column_name: str, value: bool = False
    ):
        """
        Sets the `IsAvailableInMDX <https://learn.microsoft.com/dotnet/api/microsoft.analysisservices.tabular.column.isavailableinmdx?view=analysisservices-dotnet#microsoft-analysisservices-tabular-column-isavailableinmdx>`_ property on a column.

        Parameters
        ----------
        table_name : str
            Name of the table.
        column_name : str
            Name of the column.
        value : bool, default=False
            The IsAvailableInMdx property value.
        """

        self.model.Tables[table_name].Columns[column_name].IsAvailableInMDX = value

    def set_summarize_by(
        self, table_name: str, column_name: str, value: Optional[str] = None
    ):
        """
        Sets the `SummarizeBy <https://learn.microsoft.com/dotnet/api/microsoft.analysisservices.tabular.column.summarizeby?view=analysisservices-dotnet#microsoft-analysisservices-tabular-column-summarizeby>`_ property on a column.

        Parameters
        ----------
        table_name : str
            Name of the table.
        column_name : str
            Name of the column.
        value : bool, default=None
            The SummarizeBy property value.
            Defaults to none which resolves to 'Default'.
            `Aggregate valid values <https://learn.microsoft.com/dotnet/api/microsoft.analysisservices.tabular.aggregatefunction?view=analysisservices-dotnet>`_
        """
        import Microsoft.AnalysisServices.Tabular as TOM
        import System

        values = [
            "Default",
            "None",
            "Sum",
            "Min",
            "Max",
            "Count",
            "Average",
            "DistinctCount",
        ]
        # https://learn.microsoft.com/en-us/dotnet/api/microsoft.analysisservices.tabular.column.summarizeby?view=analysisservices-dotnet#microsoft-analysisservices-tabular-column-summarizeby

        if value is None:
            value = "Default"
        value = (
            value.capitalize()
            .replace("Distinctcount", "DistinctCount")
            .replace("Avg", "Average")
        )

        if value not in values:
            raise ValueError(
                f"{icons.red_dot} '{value}' is not a valid value for the SummarizeBy property. These are the valid values: {values}."
            )

        self.model.Tables[table_name].Columns[column_name].SummarizeBy = (
            System.Enum.Parse(TOM.AggregateFunction, value)
        )

    def set_direct_lake_behavior(self, direct_lake_behavior: str):
        """
        Sets the `Direct Lake Behavior <https://learn.microsoft.com/fabric/get-started/direct-lake-overview#fallback-behavior>`_ property for a semantic model.

        Parameters
        ----------
        direct_lake_behavior : str
            The DirectLakeBehavior property value.
            `DirectLakeBehavior valid values <https://learn.microsoft.com/dotnet/api/microsoft.analysisservices.tabular.directlakebehavior?view=analysisservices-dotnet>`_
        """
        import Microsoft.AnalysisServices.Tabular as TOM
        import System

        direct_lake_behavior = direct_lake_behavior.capitalize()
        if direct_lake_behavior.startswith("Auto"):
            direct_lake_behavior = "Automatic"
        elif direct_lake_behavior.startswith("Directl") or direct_lake_behavior == "Dl":
            direct_lake_behavior = "DirectLakeOnly"
        elif direct_lake_behavior.startswith("Directq") or direct_lake_behavior == "Dq":
            direct_lake_behavior = "DirectQueryOnly"

        dlValues = ["Automatic", "DirectLakeOnly", "DirectQueryOnly"]

        if direct_lake_behavior not in dlValues:
            raise ValueError(
                f"{icons.red_dot} The 'direct_lake_behavior' parameter must be one of these values: {dlValues}."
            )

        self.model.DirectLakeBehavior = System.Enum.Parse(
            TOM.DirectLakeBehavior, direct_lake_behavior
        )

    def add_table(
        self,
        name: str,
        description: Optional[str] = None,
        data_category: Optional[str] = None,
        hidden: bool = False,
        lineage_tag: Optional[str] = None,
        source_lineage_tag: Optional[str] = None,
    ):
        """
        Adds a table to the semantic model.

        Parameters
        ----------
        name : str
            Name of the table.
        description : str, default=None
            A description of the table.
        data_catgegory : str, default=None
            The data category for the table.
        hidden : bool, default=False
            Whether the table is hidden or visible.
        lineage_tag : str, default=None
            A tag that represents the lineage of the object.
        source_lineage_tag : str, default=None
            A tag that represents the lineage of the source for the object.
        """
        import Microsoft.AnalysisServices.Tabular as TOM

        t = TOM.Table()
        t.Name = name
        if description is not None:
            t.Description = description
        if data_category is not None:
            t.DataCategory = data_category
        if lineage_tag is not None:
            t.LineageTag = lineage_tag
        else:
            t.LineageTag = generate_guid()
        if source_lineage_tag is not None:
            t.SourceLineageTag = source_lineage_tag
        t.Hidden = hidden
        self.model.Tables.Add(t)

    def add_calculated_table(
        self,
        name: str,
        expression: str,
        description: Optional[str] = None,
        data_category: Optional[str] = None,
        hidden: bool = False,
        lineage_tag: Optional[str] = None,
        source_lineage_tag: Optional[str] = None,
    ):
        """
        Adds a calculated table to the semantic model.

        Parameters
        ----------
        name : str
            Name of the table.
        expression : str
            The DAX expression for the calculated table.
        description : str, default=None
            A description of the table.
        data_catgegory : str, default=None
            The data category for the table.
        hidden : bool, default=False
            Whether the table is hidden or visible.
        lineage_tag : str, default=None
            A tag that represents the lineage of the object.
        source_lineage_tag : str, default=None
            A tag that represents the lineage of the source for the object.
        """
        import Microsoft.AnalysisServices.Tabular as TOM

        par = TOM.Partition()
        par.Name = name
        par.Mode = TOM.ModeType.Import

        parSource = TOM.CalculatedPartitionSource()
        parSource.Expression = expression
        par.Source = parSource

        t = TOM.Table()
        t.Name = name
        if description is not None:
            t.Description = description
        if data_category is not None:
            t.DataCategory = data_category
        if lineage_tag is not None:
            t.LineageTag = lineage_tag
        else:
            t.LineageTag = generate_guid()
        if source_lineage_tag is not None:
            t.SourceLineageTag = source_lineage_tag
        t.Hidden = hidden
        t.Partitions.Add(par)
        self.model.Tables.Add(t)

    def add_field_parameter(
        self, table_name: str, objects: List[str], object_names: List[str] = None
    ):
        """
        Adds a `field parameter <https://learn.microsoft.com/power-bi/create-reports/power-bi-field-parameters>`_ to the semantic model.

        Parameters
        ----------
        table_name : str
            Name of the table.
        objects : List[str]
            The columns/measures to be included in the field parameter.
            Columns must be specified as such : 'Table Name'[Column Name].
            Measures may be formatted as '[Measure Name]' or 'Measure Name'.
        object_names : List[str], default=None
            The corresponding visible name for the measures/columns in the objects list.
            Defaults to None which shows the measure/column name.
        """

        import Microsoft.AnalysisServices.Tabular as TOM

        if isinstance(objects, str):
            raise ValueError(
                f"{icons.red_dot} The 'objects' parameter must be a list of columns/measures."
            )

        if len(objects) == 1:
            raise ValueError(
                f"{icons.red_dot} There must be more than one object (column/measure) within the objects parameter."
            )

        if object_names is not None and len(objects) != len(object_names):
            raise ValueError(
                f"{icons.red_dot} If the 'object_names' parameter is specified, it must correspond exactly to the 'objects' parameter."
            )

        expr = ""
        i = 0
        for obj in objects:
            index = objects.index(obj)
            success = False
            for m in self.all_measures():
                obj_name = m.Name
                if obj == f"[{obj_name}]" or obj == obj_name:
                    if object_names is not None:
                        obj_name = object_names[index]
                    expr = f'{expr}\n\t("{obj_name}", NAMEOF([{m.Name}]), {str(i)}),'
                    success = True
            for c in self.all_columns():
                obj_name = c.Name
                fullObjName = format_dax_object_name(c.Parent.Name, c.Name)
                if obj == fullObjName or obj == c.Parent.Name + "[" + c.Name + "]":
                    if object_names is not None:
                        obj_name = object_names[index]
                    expr = f'{expr}\n\t("{obj_name}", NAMEOF({fullObjName}), {str(i)}),'
                    success = True
            if not success:
                raise ValueError(
                    f"{icons.red_dot} The '{obj}' object was not found in the '{self._dataset_name}' semantic model."
                )
            else:
                i += 1

        expr = "{" + expr.rstrip(",") + "\n}"

        self.add_calculated_table(name=table_name, expression=expr)

        col2 = table_name + " Fields"
        col3 = table_name + " Order"

        self.add_calculated_table_column(
            table_name=table_name,
            column_name=table_name,
            source_column="[Value1]",
            data_type="String",
            hidden=False,
        )
        self.add_calculated_table_column(
            table_name=table_name,
            column_name=col2,
            source_column="[Value2]",
            data_type="String",
            hidden=True,
        )
        self.add_calculated_table_column(
            table_name=table_name,
            column_name=col3,
            source_column="[Value3]",
            data_type="Int64",
            hidden=True,
        )

        self.set_extended_property(
            object=self.model.Tables[table_name].Columns[col2],
            extended_property_type="Json",
            name="ParameterMetadata",
            value='{"version":3,"kind":2}',
        )

        rcd = TOM.RelatedColumnDetails()
        gpc = TOM.GroupByColumn()
        gpc.GroupingColumn = self.model.Tables[table_name].Columns[col2]
        rcd.GroupByColumns.Add(gpc)

        # Update column properties
        self.model.Tables[table_name].Columns[col2].SortByColumn = self.model.Tables[
            table_name
        ].Columns[col3]
        self.model.Tables[table_name].Columns[table_name].RelatedColumnDetails = rcd

        self._tables_added.append(table_name)

    def remove_vertipaq_annotations(self):
        """
        Removes the annotations set using the set_vertipaq_annotations function.
        """

        for t in self.model.Tables:
            for a in t.Annotations:
                if a.Name.startswith("Vertipaq_"):
                    self.remove_annotation(object=t, name=a.Name)
            for c in t.Columns:
                for a in c.Annotations:
                    if a.Name.startswith("Vertipaq_"):
                        self.remove_annotation(object=c, name=a.Name)
            for h in t.Hierarchies:
                for a in h.Annotations:
                    if a.Name.startswith("Vertipaq_"):
                        self.remove_annotation(object=h, name=a.Name)
            for p in t.Partitions:
                for a in p.Annotations:
                    if a.Name.startswith("Vertipaq_"):
                        self.remove_annotation(object=p, name=a.Name)
        for r in self.model.Relationships:
            for a in r.Annotations:
                if a.Name.startswith("Veripaq_"):
                    self.remove_annotation(object=r, name=a.Name)

    def set_vertipaq_annotations(self):
        """
        Saves Vertipaq Analyzer statistics as annotations on objects in the semantic model.
        """

        from sempy_labs._list_functions import list_tables

        fabric.refresh_tom_cache(workspace=self._workspace_id)

        dfT = list_tables(
            dataset=self._dataset_id, workspace=self._workspace_id, extended=True
        )
        dfC = fabric.list_columns(
            dataset=self._dataset_id, workspace=self._workspace_id, extended=True
        )
        dfP = fabric.list_partitions(
            dataset=self._dataset_id, workspace=self._workspace_id, extended=True
        )
        dfH = fabric.list_hierarchies(
            dataset=self._dataset_id, workspace=self._workspace_id, extended=True
        )
        dfR = list_relationships(
            dataset=self._dataset_id, workspace=self._workspace_id, extended=True
        )

        for t in self.model.Tables:
            dfT_filt = dfT[dfT["Name"] == t.Name]
            if not dfT_filt.empty:
                row = dfT_filt.iloc[0]
                rowCount = str(row["Row Count"])
                totalSize = str(row["Total Size"])
                self.set_annotation(object=t, name="Vertipaq_RowCount", value=rowCount)
                self.set_annotation(
                    object=t, name="Vertipaq_TotalSize", value=totalSize
                )
            for c in t.Columns:
                dfC_filt = dfC[
                    (dfC["Table Name"] == t.Name) & (dfC["Column Name"] == c.Name)
                ]
                if not dfC_filt.empty:
                    row = dfC_filt.iloc[0]
                    totalSize = str(row["Total Size"])
                    dataSize = str(row["Data Size"])
                    dictSize = str(row["Dictionary Size"])
                    hierSize = str(row["Hierarchy Size"])
                    card = str(row["Column Cardinality"])
                    self.set_annotation(
                        object=c, name="Vertipaq_TotalSize", value=totalSize
                    )
                    self.set_annotation(
                        object=c, name="Vertipaq_DataSize", value=dataSize
                    )
                    self.set_annotation(
                        object=c, name="Vertipaq_DictionarySize", value=dictSize
                    )
                    self.set_annotation(
                        object=c, name="Vertipaq_HierarchySize", value=hierSize
                    )
                    self.set_annotation(
                        object=c, name="Vertipaq_Cardinality", value=card
                    )
            for p in t.Partitions:
                dfP_filt = dfP[
                    (dfP["Table Name"] == t.Name) & (dfP["Partition Name"] == p.Name)
                ]
                if not dfP_filt.empty:
                    row = dfP_filt.iloc[0]
                    recordCount = str(row["Record Count"])
                    segmentCount = str(row["Segment Count"])
                    rpS = str(row["Records per Segment"])
                    self.set_annotation(
                        object=p, name="Vertipaq_RecordCount", value=recordCount
                    )
                    self.set_annotation(
                        object=p, name="Vertipaq_SegmentCount", value=segmentCount
                    )
                    self.set_annotation(
                        object=p, name="Vertipaq_RecordsPerSegment", value=rpS
                    )
            for h in t.Hierarchies:
                dfH_filt = dfH[
                    (dfH["Table Name"] == t.Name) & (dfH["Hierarchy Name"] == h.Name)
                ]
                if not dfH_filt.empty:
                    usedSize = str(dfH_filt["Used Size"].iloc[0])
                    self.set_annotation(
                        object=h, name="Vertipaq_UsedSize", value=usedSize
                    )
        for r in self.model.Relationships:
            dfR_filt = dfR[dfR["Relationship Name"] == r.Name]
            if not dfR_filt.empty:
                relSize = str(dfR_filt["Used Size"].iloc[0])
                self.set_annotation(object=r, name="Vertipaq_UsedSize", value=relSize)
        try:
            runId = self.get_annotation_value(object=self.model, name="Vertipaq_Run")
            runId = str(int(runId) + 1)
        except Exception:
            runId = "1"
        self.set_annotation(object=self.model, name="Vertipaq_Run", value=runId)

        icons.sll_tags.append("VertipaqAnnotations")

    def row_count(self, object: Union["TOM.Partition", "TOM.Table"]):
        """
        Obtains the row count of a table or partition within a semantic model.

        Parameters
        ----------
        object : TOM Object
            The table/partition object within the semantic model.

        Returns
        -------
        int
            Number of rows within the TOM object.
        """
        import Microsoft.AnalysisServices.Tabular as TOM

        objType = object.ObjectType

        if objType == TOM.ObjectType.Table:
            result = self.get_annotation_value(object=object, name="Vertipaq_RowCount")
        elif objType == TOM.ObjectType.Partition:
            result = self.get_annotation_value(
                object=object, name="Vertipaq_RecordCount"
            )

        return int(result) if result is not None else 0

    def records_per_segment(self, object: "TOM.Partition"):
        """
        Obtains the records per segment of a partition within a semantic model.

        Parameters
        ----------
        object : TOM Object
            The partition object within the semantic model.

        Returns
        -------
        float
            Number of records per segment within the partition.
        """
        import Microsoft.AnalysisServices.Tabular as TOM

        objType = object.ObjectType

        if objType == TOM.ObjectType.Partition:
            result = self.get_annotation_value(
                object=object, name="Vertipaq_RecordsPerSegment"
            )

        return float(result) if result is not None else 0

    def used_size(self, object: Union["TOM.Hierarchy", "TOM.Relationship"]):
        """
        Obtains the used size of a hierarchy or relationship within a semantic model.

        Parameters
        ----------
        object : TOM Object
            The hierarhcy/relationship object within the semantic model.

        Returns
        -------
        int
            Used size of the TOM object.
        """
        import Microsoft.AnalysisServices.Tabular as TOM

        objType = object.ObjectType

        if objType == TOM.ObjectType.Hierarchy:
            result = self.get_annotation_value(object=object, name="Vertipaq_UsedSize")
        elif objType == TOM.ObjectType.Relationship:
            result = self.get_annotation_value(object=object, name="Vertipaq_UsedSize")

        return int(result) if result is not None else 0

    def data_size(self, column: "TOM.Column"):
        """
        Obtains the data size of a column within a semantic model.

        Parameters
        ----------
        column : TOM Object
            The column object within the semantic model.

        Returns
        -------
        int
            Data size of the TOM column.
        """
        import Microsoft.AnalysisServices.Tabular as TOM

        objType = column.ObjectType

        if objType == TOM.ObjectType.Column:
            result = self.get_annotation_value(object=column, name="Vertipaq_DataSize")

        return int(result) if result is not None else 0

    def dictionary_size(self, column: "TOM.Column"):
        """
        Obtains the dictionary size of a column within a semantic model.

        Parameters
        ----------
        column : TOM Object
            The column object within the semantic model.

        Returns
        -------
        int
            Dictionary size of the TOM column.
        """
        import Microsoft.AnalysisServices.Tabular as TOM

        objType = column.ObjectType

        if objType == TOM.ObjectType.Column:
            result = self.get_annotation_value(
                object=column, name="Vertipaq_DictionarySize"
            )

        return int(result) if result is not None else 0

    def total_size(self, object: Union["TOM.Table", "TOM.Column"]):
        """
        Obtains the data size of a table/column within a semantic model.

        Parameters
        ----------
        object : TOM Object
            The table/column object within the semantic model.

        Returns
        -------
        int
            Total size of the TOM table/column.
        """
        import Microsoft.AnalysisServices.Tabular as TOM

        if object.ObjectType not in [TOM.ObjectType.Table, TOM.ObjectType.Column]:
            raise ValueError(
                f"{icons.red_dot} The 'object' parameter must be a Table or Column object."
            )

        result = self.get_annotation_value(object=object, name="Vertipaq_TotalSize")

        return int(result) if result is not None else 0

    def cardinality(self, column: "TOM.Column"):
        """
        Obtains the cardinality of a column within a semantic model.

        Parameters
        ----------
        column : TOM Object
            The column object within the semantic model.

        Returns
        -------
        int
            Cardinality of the TOM column.
        """
        import Microsoft.AnalysisServices.Tabular as TOM

        objType = column.ObjectType

        if objType == TOM.ObjectType.Column:
            result = self.get_annotation_value(
                object=column, name="Vertipaq_Cardinality"
            )

        return int(result) if result is not None else 0

    def depends_on(self, object, dependencies: pd.DataFrame):
        """
        Obtains the objects on which the specified object depends.

        Parameters
        ----------
        object : TOM Object
            The TOM object within the semantic model.
        dependencies : pandas.DataFrame
            A pandas dataframe with the output of the 'get_model_calc_dependencies' function.

        Returns
        -------
        Microsoft.AnalysisServices.Tabular.TableCollection, Microsoft.AnalysisServices.Tabular.ColumnCollection, Microsoft.AnalysisServices.Tabular.MeasureCollection
            Objects on which the specified object depends.
        """
        import Microsoft.AnalysisServices.Tabular as TOM

        obj_type = object.ObjectType
        obj_name = object.Name

        if object.ObjectType == TOM.ObjectType.CalculationItem:
            obj_parent_name = object.Parent.Table.Name
        else:
            obj_parent_name = object.Parent.Name

        if obj_type == TOM.ObjectType.Table:
            obj_parent_name = obj_name
            object_types = ["Table", "Calc Table"]
        elif obj_type == TOM.ObjectType.Column:
            object_types = ["Column", "Calc Column"]
        elif obj_type == TOM.ObjectType.CalculationItem:
            object_types = ["Calculation Item"]
        else:
            object_types = [str(obj_type)]

        fil = dependencies[
            (dependencies["Object Type"].isin(object_types))
            & (dependencies["Table Name"] == obj_parent_name)
            & (dependencies["Object Name"] == obj_name)
        ]
        meas = (
            fil[fil["Referenced Object Type"] == "Measure"]["Referenced Object"]
            .unique()
            .tolist()
        )
        cols = (
            fil[fil["Referenced Object Type"].isin(["Column", "Calc Column"])][
                "Referenced Full Object Name"
            ]
            .unique()
            .tolist()
        )
        tbls = (
            fil[fil["Referenced Object Type"].isin(["Table", "Calc Table"])][
                "Referenced Table"
            ]
            .unique()
            .tolist()
        )
        for m in self.all_measures():
            if m.Name in meas:
                yield m
        for c in self.all_columns():
            if format_dax_object_name(c.Parent.Name, c.Name) in cols:
                yield c
        for t in self.model.Tables:
            if t.Name in tbls:
                yield t

    def referenced_by(self, object, dependencies: pd.DataFrame):
        """
        Obtains the objects which reference the specified object.

        Parameters
        ----------
        object : TOM Object
            The TOM object within the semantic model.
        dependencies : pandas.DataFrame
            A pandas dataframe with the output of the 'get_model_calc_dependencies' function.

        Returns
        -------
        Microsoft.AnalysisServices.Tabular.TableCollection, Microsoft.AnalysisServices.Tabular.ColumnCollection, Microsoft.AnalysisServices.Tabular.MeasureCollection
            Objects which reference the specified object.
        """
        import Microsoft.AnalysisServices.Tabular as TOM

        objType = object.ObjectType
        objName = object.Name
        objParentName = object.Parent.Name

        if objType == TOM.ObjectType.Table:
            objParentName = objName

        fil = dependencies[
            (dependencies["Referenced Object Type"] == str(objType))
            & (dependencies["Referenced Table"] == objParentName)
            & (dependencies["Referenced Object"] == objName)
        ]
        meas = fil[fil["Object Type"] == "Measure"]["Object Name"].unique().tolist()
        cols = (
            fil[fil["Object Type"].isin(["Column", "Calc Column"])]["Full Object Name"]
            .unique()
            .tolist()
        )
        tbls = (
            fil[fil["Object Type"].isin(["Table", "Calc Table"])]["Table Name"]
            .unique()
            .tolist()
        )
        for m in self.all_measures():
            if m.Name in meas:
                yield m
        for c in self.all_columns():
            if format_dax_object_name(c.Parent.Name, c.Name) in cols:
                yield c
        for t in self.model.Tables:
            if t.Name in tbls:
                yield t

    def _get_expression(self, object):
        """
        Helper function to get the expression for any given TOM object.
        """

        import Microsoft.AnalysisServices.Tabular as TOM

        valid_objects = [
            TOM.ObjectType.Measure,
            TOM.ObjectType.Table,
            TOM.ObjectType.Column,
            TOM.ObjectType.CalculationItem,
        ]

        if object.ObjectType not in valid_objects:
            raise ValueError(
                f"{icons.red_dot} The 'object' parameter must be one of these types: {valid_objects}."
            )

        if object.ObjectType == TOM.ObjectType.Measure:
            expr = object.Expression
        elif object.ObjectType == TOM.ObjectType.Table:
            part = next(p for p in object.Partitions)
            if part.SourceType == TOM.PartitionSourceType.Calculated:
                expr = part.Source.Expression
        elif object.ObjectType == TOM.ObjectType.Column:
            if object.Type == TOM.ColumnType.Calculated:
                expr = object.Expression
        elif object.ObjectType == TOM.ObjectType.CalculationItem:
            expr = object.Expression
        else:
            return

        return expr

    def fully_qualified_measures(
        self, object: "TOM.Measure", dependencies: pd.DataFrame
    ):
        """
        Obtains all fully qualified measure references for a given object.

        Parameters
        ----------
        object : TOM Object
            The TOM object within the semantic model.
        dependencies : pandas.DataFrame
            A pandas dataframe with the output of the 'get_model_calc_dependencies' function.

        Returns
        -------
        Microsoft.AnalysisServices.Tabular.MeasureCollection
            All fully qualified measure references for a given object.
        """
        import Microsoft.AnalysisServices.Tabular as TOM

        dependencies = dependencies[
            dependencies["Object Name"] == dependencies["Parent Node"]
        ]

        expr = self._get_expression(object=object)

        for obj in self.depends_on(object=object, dependencies=dependencies):
            if obj.ObjectType == TOM.ObjectType.Measure:
                if (f"{obj.Parent.Name}[{obj.Name}]" in expr) or (
                    format_dax_object_name(obj.Parent.Name, obj.Name) in expr
                ):
                    yield obj

    def unqualified_columns(self, object, dependencies: pd.DataFrame):
        """
        Obtains all unqualified column references for a given object.

        Parameters
        ----------
        object : TOM Object
            The TOM object within the semantic model.
        dependencies : pandas.DataFrame
            A pandas dataframe with the output of the 'get_model_calc_dependencies' function.

        Returns
        -------
        Microsoft.AnalysisServices.Tabular.ColumnCollection
            All unqualified column references for a given object.
        """
        import Microsoft.AnalysisServices.Tabular as TOM

        dependencies = dependencies[
            dependencies["Object Name"] == dependencies["Parent Node"]
        ]

        expr = self._get_expression(object=object)

        def create_pattern(tableList, b):
            patterns = [
                r"(?<!" + re.escape(table) + r")(?<!'" + re.escape(table) + r"')"
                for table in tableList
            ]
            combined_pattern = "".join(patterns) + re.escape(f"[{b}]")
            return combined_pattern

        for obj in self.depends_on(object=object, dependencies=dependencies):
            if obj.ObjectType == TOM.ObjectType.Column:
                tableList = []
                for c in self.all_columns():
                    if c.Name == obj.Name:
                        tableList.append(c.Parent.Name)
                if (
                    re.search(
                        create_pattern(tableList, obj.Name),
                        expr,
                    )
                    is not None
                ):
                    yield obj

    def is_direct_lake_using_view(self):
        """
        Identifies whether a semantic model is in Direct lake mode and uses views from the lakehouse.

        Parameters
        ----------

        Returns
        -------
        bool
            An indicator whether a semantic model is in Direct lake mode and uses views from the lakehouse.
        """

        usingView = False

        if self.is_direct_lake():
            df = check_fallback_reason(
                dataset=self._dataset_id, workspace=self._workspace_id
            )
            df_filt = df[df["FallbackReasonID"] == 2]

            if len(df_filt) > 0:
                usingView = True

        return usingView

    def has_incremental_refresh_policy(self, object):
        """
        Identifies whether a table has an `incremental refresh <https://learn.microsoft.com/power-bi/connect-data/incremental-refresh-overview>`_ policy.

        Parameters
        ----------
        object : TOM Object
            The TOM object within the semantic model. Accepts either a table or the model object.

        Returns
        -------
        bool
            An indicator whether a table has an incremental refresh policy.
        """

        import Microsoft.AnalysisServices.Tabular as TOM

        if object.ObjectType == TOM.ObjectType.Table:
            if object.RefreshPolicy is not None:
                return True
            else:
                return False
        elif object.ObjectType == TOM.ObjectType.Model:
            rp = False
            for t in self.model.Tables:
                if t.RefreshPolicy is not None:
                    rp = True
            return rp
        else:
            raise NotImplementedError

    def show_incremental_refresh_policy(self, table_name: str):
        """
        Prints the `incremental refresh <https://learn.microsoft.com/power-bi/connect-data/incremental-refresh-overview>`_ policy for a table.

        Parameters
        ----------
        table_name : str
            Name of the table.
        """

        import Microsoft.AnalysisServices.Tabular as TOM

        rp = self.model.Tables[table_name].RefreshPolicy

        if rp is None:
            print(
                f"{icons.yellow_dot} The '{table_name}' table in the '{self._dataset_name}' semantic model within the '{self._workspace_name}' workspace does not have an incremental refresh policy."
            )
        else:
            print(f"Table Name: {table_name}")
            rwGran = str(rp.RollingWindowGranularity).lower()
            icGran = str(rp.IncrementalGranularity).lower()
            if rp.RollingWindowPeriods > 1:
                print(
                    f"Archive data starting {icons.start_bold}{rp.RollingWindowPeriods} {rwGran}s{icons.end_bold} before refresh date."
                )
            else:
                print(
                    f"Archive data starting {icons.start_bold}{rp.RollingWindowPeriods} {rwGran}{icons.end_bold} before refresh date."
                )
            if rp.IncrementalPeriods > 1:
                print(
                    f"Incrementally refresh data {icons.start_bold}{rp.IncrementalPeriods} {icGran}s{icons.end_bold} before refresh date."
                )
            else:
                print(
                    f"Incrementally refresh data {icons.start_bold}{rp.IncrementalPeriods} {icGran}{icons.end_bold} before refresh date."
                )

            if rp.Mode == TOM.RefreshPolicyMode.Hybrid:
                print(
                    f"{icons.checked} Get the latest data in real time with DirectQuery (Premium only)"
                )
            else:
                print(
                    f"{icons.unchecked} Get the latest data in real time with DirectQuery (Premium only)"
                )
            if rp.IncrementalPeriodsOffset == -1:
                print(f"{icons.checked} Only refresh complete days")
            else:
                print(f"{icons.unchecked} Only refresh complete days")
            if len(rp.PollingExpression) > 0:
                pattern = r"\[([^\]]+)\]"
                match = re.search(pattern, rp.PollingExpression)
                if match:
                    col = match[0][1:-1]
                    fullCol = format_dax_object_name(table_name, col)
                    print(
                        f"{icons.checked} Detect data changes: {icons.start_bold}{fullCol}{icons.end_bold}"
                    )
            else:
                print(f"{icons.unchecked} Detect data changes")

    def update_incremental_refresh_policy(
        self,
        table_name: str,
        incremental_granularity: str,
        incremental_periods: int,
        rolling_window_granularity: str,
        rolling_window_periods: int,
        only_refresh_complete_days: bool = False,
        detect_data_changes_column: Optional[str] = None,
    ):
        """
        Updates the `incremental refresh <https://learn.microsoft.com/power-bi/connect-data/incremental-refresh-overview>`_ policy for a table within a semantic model.

        Parameters
        ----------
        table_name : str
            Name of the table.
        incremental_granularity : str
            Granularity of the (most recent) incremental refresh range.
        incremental_periods : int
            Number of periods for the incremental refresh range.
        rolling_window_granularity : str
            Target granularity of the rolling window for the whole semantic model.
        rolling_window_periods : int
            Number of periods for the rolling window for the whole semantic model.
        only_refresh_complete_days : bool, default=False
            Lag or leading periods from Now() to the rolling window head.
        detect_data_changes_column : str, default=None
            The column to use for detecting data changes.
            Defaults to None which resolves to not detecting data changes.
        """
        import Microsoft.AnalysisServices.Tabular as TOM
        import System

        if not self.has_incremental_refresh_policy(table_name=table_name):
            print(
                f"The '{table_name}' table does not have an incremental refresh policy."
            )
            return

        incGran = ["Day", "Month", "Quarter", "Year"]

        incremental_granularity = incremental_granularity.capitalize()
        rolling_window_granularity = rolling_window_granularity.capitalize()

        if incremental_granularity not in incGran:
            raise ValueError(
                f"{icons.red_dot} Invalid 'incremental_granularity' value. Please choose from the following options: {incGran}."
            )

        if rolling_window_granularity not in incGran:
            raise ValueError(
                f"{icons.red_dot} Invalid 'rolling_window_granularity' value. Please choose from the following options: {incGran}."
            )

        if rolling_window_periods < 1:
            raise ValueError(
                f"{icons.red_dot} Invalid 'rolling_window_periods' value. Must be a value greater than 0."
            )

        if incremental_periods < 1:
            raise ValueError(
                f"{icons.red_dot} Invalid 'incremental_periods' value. Must be a value greater than 0."
            )

        t = self.model.Tables[table_name]

        if detect_data_changes_column is not None:
            dc = t.Columns[detect_data_changes_column]

            if dc.DataType != TOM.DataType.DateTime:
                raise ValueError(
                    f"{icons.red_dot} Invalid 'detect_data_changes_column' parameter. This column must be of DateTime data type."
                )

        rp = TOM.BasicRefreshPolicy()
        rp.IncrementalPeriods = incremental_periods
        rp.IncrementalGranularity = System.Enum.Parse(
            TOM.RefreshGranularityType, incremental_granularity
        )
        rp.RollingWindowPeriods = rolling_window_periods
        rp.RollingWindowGranularity = System.Enum.Parse(
            TOM.RefreshGranularityType, rolling_window_granularity
        )
        rp.SourceExpression = t.RefreshPolicy.SourceExpression

        if only_refresh_complete_days:
            rp.IncrementalPeriodsOffset = -1
        else:
            rp.IncrementalPeriodOffset = 0

        if detect_data_changes_column is not None:
            fullDC = format_dax_object_name(table_name, detect_data_changes_column)
            ddcExpr = f"let Max{detect_data_changes_column} = List.Max({fullDC}), accountForNull = if Max{detect_data_changes_column} = null then #datetime(1901, 01, 01, 00, 00, 00) else Max{detect_data_changes_column} in accountForNull"
            rp.PollingExpression = ddcExpr
        else:
            rp.PollingExpression = None

        t.RefreshPolicy = rp

        self.show_incremental_refresh_policy(table_name=table_name)

    def add_incremental_refresh_policy(
        self,
        table_name: str,
        column_name: str,
        start_date: str,
        end_date: str,
        incremental_granularity: str,
        incremental_periods: int,
        rolling_window_granularity: str,
        rolling_window_periods: int,
        only_refresh_complete_days: bool = False,
        detect_data_changes_column: Optional[str] = None,
    ):
        """
        Adds an `incremental refresh <https://learn.microsoft.com/power-bi/connect-data/incremental-refresh-overview>`_ policy for a table within a semantic model.

        Parameters
        ----------
        table_name : str
            Name of the table.
        column_name : str
            The DateTime column to be used for the RangeStart and RangeEnd parameters.
        start_date : str
            The date to be used for the RangeStart parameter.
        end_date : str
            The date to be used for the RangeEnd parameter.
        incremental_granularity : str
            Granularity of the (most recent) incremental refresh range.
        incremental_periods : int
            Number of periods for the incremental refresh range.
        rolling_window_granularity : str
            Target granularity of the rolling window for the whole semantic model.
        rolling_window_periods : int
            Number of periods for the rolling window for the whole semantic model.
        only_refresh_complete_days : bool, default=False
            Lag or leading periods from Now() to the rolling window head.
        detect_data_changes_column : str, default=None
            The column to use for detecting data changes.
            Defaults to None which resolves to not detecting data changes.
        """
        import Microsoft.AnalysisServices.Tabular as TOM
        import System

        # https://learn.microsoft.com/en-us/power-bi/connect-data/incremental-refresh-configure

        incGran = ["Day", "Month", "Quarter", "Year"]

        incremental_granularity = incremental_granularity.capitalize()
        rolling_window_granularity = rolling_window_granularity.capitalize()

        if incremental_granularity not in incGran:
            raise ValueError(
                f"{icons.red_dot} Invalid 'incremental_granularity' value. Please choose from the following options: {incGran}."
            )

        if rolling_window_granularity not in incGran:
            raise ValueError(
                f"{icons.red_dot} Invalid 'rolling_window_granularity' value. Please choose from the following options: {incGran}."
            )

        if rolling_window_periods < 1:
            raise ValueError(
                f"{icons.red_dot} Invalid 'rolling_window_periods' value. Must be a value greater than 0."
            )

        if incremental_periods < 1:
            raise ValueError(
                f"{icons.red_dot} Invalid 'incremental_periods' value. Must be a value greater than 0."
            )

        date_format = "%m/%d/%Y"

        date_obj_start = datetime.strptime(start_date, date_format)
        start_year = date_obj_start.year
        start_month = date_obj_start.month
        start_day = date_obj_start.day

        date_obj_end = datetime.strptime(end_date, date_format)
        end_year = date_obj_end.year
        end_month = date_obj_end.month
        end_day = date_obj_end.day

        if date_obj_end <= date_obj_start:
            raise ValueError(
                f"{icons.red_dot} Invalid 'start_date' or 'end_date'. The 'end_date' must be after the 'start_date'."
            )

        t = self.model.Tables[table_name]

        c = t.Columns[column_name]
        fcName = format_dax_object_name(table_name, column_name)
        dType = c.DataType

        if dType != TOM.DataType.DateTime:
            raise ValueError(
                f"{icons.red_dot} The {fcName} column is of '{dType}' data type. The column chosen must be of DateTime data type."
            )

        if detect_data_changes_column is not None:
            dc = t.Columns[detect_data_changes_column]
            dcType = dc.DataType

            if dcType != TOM.DataType.DateTime:
                raise ValueError(
                    f"{icons.red_dot} Invalid 'detect_data_changes_column' parameter. This column must be of DateTime data type."
                )

        # Start changes:

        # Update partition expression
        i = 0
        for p in t.Partitions:
            if p.SourceType != TOM.PartitionSourceType.M:
                raise ValueError(
                    f"{icons.red_dot} Invalid partition source type. Incremental refresh can only be set up if the table's partition is an M-partition."
                )

            elif i == 0:
                text = p.Expression
                text = text.rstrip()

                ind = text.rfind(" ") + 1
                obj = text[ind:]
                pattern = r"in\s*[^ ]*"
                matches = list(re.finditer(pattern, text))

                if matches:
                    last_match = matches[-1]
                    text_before_last_match = text[: last_match.start()]

                    print(text_before_last_match)
                else:
                    raise ValueError(f"{icons.red_dot} Invalid M-partition expression.")

                endExpr = f'#"Filtered Rows IR" = Table.SelectRows({obj}, each [{column_name}] >= RangeStart and [{column_name}] <= RangeEnd)\n#"Filtered Rows IR"'
                finalExpr = text_before_last_match + endExpr

                p.Expression = finalExpr
            i += 1

        # Add expressions
        self.add_expression(
            name="RangeStart",
            expression=f'datetime({start_year}, {start_month}, {start_day}, 0, 0, 0) meta [IsParameterQuery=true, Type="DateTime", IsParameterQueryRequired=true]',
        )
        self.add_expression(
            name="RangeEnd",
            expression=f'datetime({end_year}, {end_month}, {end_day}, 0, 0, 0) meta [IsParameterQuery=true, Type="DateTime", IsParameterQueryRequired=true]',
        )

        # Update properties
        rp = TOM.BasicRefreshPolicy()
        rp.IncrementalPeriods = incremental_periods
        rp.IncrementalGranularity = System.Enum.Parse(
            TOM.RefreshGranularityType, incremental_granularity
        )
        rp.RollingWindowPeriods = rolling_window_periods
        rp.RollingWindowGranularity = System.Enum.Parse(
            TOM.RefreshGranularityType, rolling_window_granularity
        )

        if only_refresh_complete_days:
            rp.IncrementalPeriodsOffset = -1
        else:
            rp.IncrementalPeriodOffset = 0

        if detect_data_changes_column is not None:
            fullDC = format_dax_object_name(table_name, detect_data_changes_column)
            ddcExpr = f"let Max{detect_data_changes_column} = List.Max({fullDC}), accountForNull = if Max{detect_data_changes_column} = null then #datetime(1901, 01, 01, 00, 00, 00) else Max{detect_data_changes_column} in accountForNull"
            rp.PollingExpression = ddcExpr

        t.RefreshPolicy = rp

        self.show_incremental_refresh_policy(table_name=table_name)

    def apply_refresh_policy(
        self,
        table_name: str,
        effective_date: Optional[datetime] = None,
        refresh: bool = True,
        max_parallelism: Optional[int] = 0,
    ):
        """
        `Applies the incremental refresh <https://learn.microsoft.com/dotnet/api/microsoft.analysisservices.tabular.table.applyrefreshpolicy?view=analysisservices-dotnet#microsoft-analysisservices-tabular-table-applyrefreshpolicy(system-boolean-system-int32)>`_ policy for a table within a semantic model.

        Parameters
        ----------
        table_name : str
            Name of the table.
        effective_date : DateTime, default=None
            The effective date that is used when calculating the partitioning scheme.
        refresh : bool, default=True
            An indication if partitions of the table should be refreshed or not; the default behavior is to do the refresh.
        max_parallelism : int, default=0
            The degree of parallelism during the refresh execution.
        """

        self.model.Tables[table_name].ApplyRefreshPolicy(
            effectiveDate=effective_date,
            refresh=refresh,
            maxParallelism=max_parallelism,
        )

    def set_data_coverage_definition(
        self, table_name: str, partition_name: str, expression: str
    ):
        """
        Sets the `data coverage definition <https://learn.microsoft.com/analysis-services/tom/table-partitions?view=asallproducts-allversions>`_ for a partition.

        Parameters
        ----------
        table_name : str
            Name of the table.
        partition_name : str
            Name of the partition.
        expression : str
            DAX expression containing the logic for the data coverage definition.
        """
        import Microsoft.AnalysisServices.Tabular as TOM

        doc = "https://learn.microsoft.com/analysis-services/tom/table-partitions?view=asallproducts-allversions"

        t = self.model.Tables[table_name]
        p = t.Partitions[partition_name]

        ht = self.is_hybrid_table(table_name=table_name)

        if not ht:
            raise ValueError(
                f"{icons.red_dot} The `data coverage definition <https://learn.microsoft.com/analysis-services/tom/table-partitions?view=asallproducts-allversions>`_ property is only applicable to `hybrid tables <https://learn.microsoft.com/power-bi/connect-data/service-dataset-modes-understand#hybrid-tables>`_. See the documentation: {doc}."
            )
        if p.Mode != TOM.ModeType.DirectQuery:
            raise ValueError(
                f"{icons.red_dot} The `data coverage definition <https://learn.microsoft.com/analysis-services/tom/table-partitions?view=asallproducts-allversions>`_ property is only applicable to the DirectQuery partition of a `hybrid table <https://learn.microsoft.com/power-bi/connect-data/service-dataset-modes-understand#hybrid-tables>`_. See the documentation: {doc}."
            )

        dcd = TOM.DataCoverageDefinition()
        dcd.Expression = expression
        p.DataCoverageDefinition = dcd

    def set_encoding_hint(self, table_name: str, column_name: str, value: str):
        """
        Sets the `encoding hint <https://learn.microsoft.com/dotnet/api/microsoft.analysisservices.tabular.encodinghinttype?view=analysisservices-dotnet>`_ for a column.

        Parameters
        ----------
        table_name : str
            Name of the table.
        column_name : str
            Name of the column.
        value : str
            Encoding hint value.
            `Encoding hint valid values <https://learn.microsoft.com/dotnet/api/microsoft.analysisservices.tabular.encodinghinttype?view=analysisservices-dotnet>`_
        """
        import Microsoft.AnalysisServices.Tabular as TOM
        import System

        values = ["Default", "Hash", "Value"]
        value = value.capitalize()

        if value not in values:
            raise ValueError(
                f"{icons.red_dot} Invalid encoding hint value. Please choose from these options: {values}."
            )

        self.model.Tables[table_name].Columns[column_name].EncodingHint = (
            System.Enum.Parse(TOM.EncodingHintType, value)
        )

    def set_data_type(self, table_name: str, column_name: str, value: str):
        """
        Sets the `data type <https://learn.microsoft.com/dotnet/api/microsoft.analysisservices.datatype?view=analysisservices-dotnet>`_ for a column.

        Parameters
        ----------
        table_name : str
            Name of the table.
        column_name : str
            Name of the column.
        value : str
            The data type.
            `Data type valid values <https://learn.microsoft.com/dotnet/api/microsoft.analysisservices.datatype?view=analysisservices-dotnet>`_
        """
        import Microsoft.AnalysisServices.Tabular as TOM
        import System

        values = [
            "Binary",
            "Boolean",
            "DateTime",
            "Decimal",
            "Double",
            "Int64",
            "String",
        ]

        value = value.replace(" ", "").capitalize()
        if value == "Datetime":
            value = "DateTime"
        elif value.startswith("Int"):
            value = "Int64"
        elif value.startswith("Bool"):
            value = "Boolean"

        if value not in values:
            raise ValueError(
                f"{icons.red_dot} Invalid data type. Please choose from these options: {values}."
            )

        self.model.Tables[table_name].Columns[column_name].DataType = System.Enum.Parse(
            TOM.DataType, value
        )

    def add_time_intelligence(
        self, measure_name: str, date_table: str, time_intel: Union[str, List[str]]
    ):
        """
        Adds time intelligence measures

        Parameters
        ----------
        measure_name : str
            Name of the measure
        date_table : str
            Name of the date table.
        time_intel : str, List[str]
            Time intelligence measures to create (i.e. MTD, YTD, QTD).
        """

        table_name = None
        time_intel_options = ["MTD", "QTD", "YTD"]

        if isinstance(time_intel, str):
            time_intel = [time_intel]

        # Validate time intelligence variations
        for t in time_intel:
            t = t.capitalize()
            if t not in [time_intel_options]:
                raise ValueError(
                    f"{icons.red_dot} The '{t}' time intelligence variation is not supported. Valid options: {time_intel_options}."
                )

        # Validate measure and extract table name
        matching_measures = [
            m.Parent.Name for m in self.all_measures() if m.Name == measure_name
        ]

        if table_name is None:
            raise ValueError(
                f"{icons.red_dot} The '{measure_name}' is not a valid measure in the '{self._dataset_name}' semantic model within the '{self._workspace_name}' workspace."
            )

        table_name = matching_measures[0]
        # Validate date table
        if not self.is_date_table(date_table):
            raise ValueError(
                f"{icons.red_dot} The '{date_table}' table is not a valid date table in the '{self._dataset_name}' wemantic model within the '{self._workspace_name}' workspace."
            )

        # Extract date key from date table
        matching_columns = [
            c.Name
            for c in self.all_columns()
            if c.Parent.Name == date_table and c.IsKey
        ]

        if not matching_columns:
            raise ValueError(
                f"{icons.red_dot} The '{date_table}' table does not have a date key column in the '{self._dataset_name}' semantic model within the '{self._workspace_name}' workspace."
            )

        date_key = matching_columns[0]

        # Create the new time intelligence measures
        for t in time_intel:
            expr = f"CALCULATE([{measure_name}],DATES{t}('{date_table}'[{date_key}]))"
            new_meas_name = f"{measure_name} {t}"
            self.add_measure(
                table_name=table_name,
                measure_name=new_meas_name,
                expression=expr,
            )

    def update_m_partition(
        self,
        table_name: str,
        partition_name: str,
        expression: Optional[str] = None,
        mode: Optional[str] = None,
        description: Optional[str] = None,
    ):
        """
        Updates an M partition for a table within a semantic model.

        Parameters
        ----------
        table_name : str
            Name of the table.
        partition_name : str
            Name of the partition.
        expression : str, default=None
            The `M expression <https://learn.microsoft.com/dotnet/api/microsoft.analysisservices.tabular.mpartitionsource.expression?view=analysisservices-dotnet>`_ containing the logic for the partition.
            Defaults to None which keeps the existing setting.
        mode : str, default=None
            The query `mode <https://learn.microsoft.com/dotnet/api/microsoft.analysisservices.tabular.modetype?view=analysisservices-dotnet>`_ of the partition.
            Defaults to None which keeps the existing setting.
        description : str, default=None
            The description of the partition.
            Defaults to None which keeps the existing setting.
        """

        import Microsoft.AnalysisServices.Tabular as TOM
        import System

        p = self.model.Tables[table_name].Partitions[partition_name]
        if p.SourceType != TOM.PartitionSourceType.M:
            raise ValueError(
                f"{icons.red_dot} Invalid partition source type. This function is only for M partitions."
            )
        if expression is not None:
            p.Source.Expression = expression
        if mode is not None:
            p.Mode = System.Enum.Parse(TOM.ModeType, mode)
        if description is not None:
            p.Description = description

    def update_measure(
        self,
        measure_name: str,
        expression: Optional[str] = None,
        format_string: Optional[str] = None,
        hidden: Optional[bool] = None,
        description: Optional[str] = None,
        display_folder: Optional[str] = None,
        format_string_expression: Optional[str] = None,
    ):
        """
        Updates a measure within a semantic model.

        Parameters
        ----------
        measure_name : str
            Name of the measure.
        expression : str, default=None
            DAX expression of the measure.
            Defaults to None which keeps the existing setting.
        format_string : str, default=None
            Format string of the measure.
            Defaults to None which keeps the existing setting.
        hidden : bool, default=None
            Whether the measure will be hidden or visible.
            Defaults to None which keeps the existing setting.
        description : str, default=None
            A description of the measure.
            Defaults to None which keeps the existing setting.
        display_folder : str, default=None
            The display folder in which the measure will reside.
            Defaults to None which keeps the existing setting.
        format_string_expression : str, default=None
            The format string expression for the calculation item.
            Defaults to None which keeps the existing setting.
        """

        table_name = next(
            m.Parent.Name for m in self.all_measures() if m.Name == measure_name
        )
        m = self.model.Tables[table_name].Measures[measure_name]
        if expression is not None:
            m.Expression = expression
        if format_string is not None:
            m.FormatString = format_string
        if hidden is not None:
            m.IsHidden = hidden
        if description is not None:
            m.Description = description
        if display_folder is not None:
            m.DisplayFolder = display_folder
        if format_string_expression is not None:
            fsd = TOM.FormatStringDefinition()
            fsd.Expression = format_string_expression
            m.FormatStringDefinition = fsd

    def update_column(
        self,
        table_name: str,
        column_name: str,
        source_column: Optional[str] = None,
        data_type: Optional[str] = None,
        expression: Optional[str] = None,
        format_string: Optional[str] = None,
        hidden: Optional[bool] = None,
        description: Optional[str] = None,
        display_folder: Optional[str] = None,
        data_category: Optional[str] = None,
        key: Optional[bool] = None,
        summarize_by: Optional[str] = None,
        is_nullable: Optional[bool] = None,
        is_available_in_mdx: Optional[bool] = None,
    ):
        """
        Updates a column within a semantic model.

        Parameters
        ----------
        table_name : str
            Name of the table in which the column exists.
        column_name : str
            Name of the column.
        source_column : str, default=None
            The source column for the column (for data columns only).
            Defaults to None which keeps the existing setting.
        data_type : str, default=None
            The data type of the column.
            Defaults to None which keeps the existing setting.
        expression : str, default=None
            The DAX expression of the column (for calculated columns only).
            Defaults to None which keeps the existing setting.
        format_string : str, default=None
            Format string of the column.
            Defaults to None which keeps the existing setting.
        hidden : bool, default=None
            Whether the column will be hidden or visible.
            Defaults to None which keeps the existing setting.
        description : str, default=None
            A description of the column.
            Defaults to None which keeps the existing setting.
        display_folder : str, default=None
            The display folder in which the column will reside.
            Defaults to None which keeps the existing setting.
        data_category : str, default=None
            The data category of the column.
            Defaults to None which keeps the existing setting.
        key : bool, default=False
            Marks the column as the primary key of the table.
            Defaults to None which keeps the existing setting.
        summarize_by : str, default=None
            Sets the value for the Summarize By property of the column.
            Defaults to None which keeps the existing setting.
        is_nullable : bool, default=None
            If False, the column cannot contain nulls. Even if True, it may still not allow nulls if it's a key column.
        is_available_in_mdx : bool, default=None
            A boolean value that indicates whether the column can be excluded from usage in MDX query tools. False if the column can be excluded from usage in MDX query tools; otherwise true.
        """

        import Microsoft.AnalysisServices.Tabular as TOM
        import System

        c = self.model.Tables[table_name].Columns[column_name]
        if c.Type == TOM.ColumnType.Data:
            if source_column is not None:
                c.SourceColumn = source_column
        if c.Type == TOM.ColumnType.Calculated:
            if expression is not None:
                c.Expression = expression
        if data_type is not None:
            c.DataType = System.Enum.Parse(TOM.DataType, data_type)
        if format_string is not None:
            c.FormatString = format_string
        if hidden is not None:
            c.IsHidden = hidden
        if description is not None:
            c.Description = description
        if display_folder is not None:
            c.DisplayFolder = display_folder
        if key is not None:
            c.IsKey = key
        if data_category is not None:
            c.DataCategory = data_category
        if summarize_by is not None:
            c.SummarizeBy = System.Enum.Parse(TOM.AggregateFunction, summarize_by)
        if is_nullable is not None:
            c.IsNullable = is_nullable
        if is_available_in_mdx is not None:
            c.IsAvailableInMDX = is_available_in_mdx

    def update_role(
        self,
        role_name: str,
        model_permission: Optional[str] = None,
        description: Optional[str] = None,
    ):
        """
        Updates a role within a semantic model.

        Parameters
        ----------
        role_name : str
            Name of the role.
        model_permission : str, default=None
            The model permission for the role.
            Defaults to None which keeps the existing setting.
        description : str, default=None
            The description of the role.
            Defaults to None which keeps the existing setting.
        """

        import Microsoft.AnalysisServices.Tabular as TOM
        import System

        obj = self.model.Roles[role_name]

        if model_permission is not None:
            obj.ModelPermission = System.Enum.Parse(
                TOM.ModelPermission, model_permission
            )
        if description is not None:
            obj.Description = description

    def update_calculation_item(
        self,
        table_name: str,
        calculation_item_name: str,
        expression: Optional[str] = None,
        ordinal: Optional[int] = None,
        description: Optional[str] = None,
        format_string_expression: Optional[str] = None,
    ):
        """
        Updates a calculation item within a semantic model.

        Parameters
        ----------
        table_name : str
            Name of the calculation group (table).
        calculation_item_name : str
            Name of the calculation item.
        expression : str, default=None
            The DAX expression of the calculation item.
            Defaults to None which keeps the existing setting.
        ordinal : int, default=None
            The ordinal of the calculation item.
            Defaults to None which keeps the existing setting.
        description : str, default=None
            The description of the role.
            Defaults to None which keeps the existing setting.
        format_string_expression : str, default=None
            The format string expression for the calculation item.
            Defaults to None which keeps the existing setting.
        """

        obj = self.model.Tables[table_name].CalculationGroup.CalculationItems[
            calculation_item_name
        ]

        if expression is not None:
            obj.Expression = expression
        if format_string_expression is not None:
            fsd = TOM.FormatStringDefinition()
            fsd.Expression = format_string_expression
            obj.FormatStringDefinition.Expression = fsd
        if ordinal is not None:
            obj.Ordinal = ordinal
        if description is not None:
            obj.Description = description

    def set_sort_by_column(
        self, table_name: str, column_name: str, sort_by_column: str
    ):
        """
        Sets the sort by column for a column in a semantic model.

        Parameters
        ----------
        table_name : str
            Name of the table.
        column_name : str
            Name of the column.
        sort_by_column : str
            Name of the column to use for sorting. Must be of integer (Int64) data type.
        """

        sbc = self.model.Tables[table_name].Columns[sort_by_column]
        self.model.Tables[table_name].Columns[column_name].SortByColumn = sbc

    def remove_sort_by_column(self, table_name: str, column_name: str):
        """
        Removes the sort by column for a column in a semantic model.

        Parameters
        ----------
        table_name : str
            Name of the table.
        column_name : str
            Name of the column.
        """

        self.model.Tables[table_name].Columns[column_name].SortByColumn = None

    def is_calculated_column(self, table_name: str, column_name: str):
        """
        Identifies if a column is a calculated column.

        Parameters
        ----------
        table_name : str
            Name of the table in which the column resides.
        column_name : str
            Name of the column.

        Returns
        -------
        bool
            A boolean value indicating whether the column is a calculated column.
        """

        import Microsoft.AnalysisServices.Tabular as TOM

        c = self.model.Tables[table_name].Columns[column_name]
        return c.Type == TOM.ColumnType.Calculated

    def is_calculated_table(self, table_name: str):
        """
        Identifies if a table is a calculated table.

        Parameters
        ----------
        table_name : str
            Name of the table.

        Returns
        -------
        bool
            A boolean value indicating whether the table is a calculated table.
        """

        import Microsoft.AnalysisServices.Tabular as TOM

        isCalcTable = False
        t = self.model.Tables[table_name]
        if t.ObjectType == TOM.ObjectType.Table:
            if any(
                p.SourceType == TOM.PartitionSourceType.Calculated for p in t.Partitions
            ):
                isCalcTable = True
        return isCalcTable

    def update_lineage_tags(self):
        """
        Adds lineage and source lineage tags for relevant semantic model objects if they do not exist. Also updates schema name for Direct Lake (entity) partitions.
        """

        import Microsoft.AnalysisServices.Tabular as TOM

        for t in self.model.Tables:
            if len(t.LineageTag) == 0:
                t.LineageTag = generate_guid()
            if len(t.SourceLineageTag) == 0:
                if next(p.Mode for p in t.Partitions) == TOM.ModeType.DirectLake:
                    partition_name = next(p.Name for p in t.Partitions)
                    entity_name = t.Partitions[partition_name].Source.EntityName
                    schema_name = t.Partitions[partition_name].Source.SchemaName

                    # Update schema name and source lineage tag for DL (entity) partitions
                    if len(schema_name) == 0:
                        schema_name = icons.default_schema
                        t.Partitions[partition_name].Source.SchemaName = (
                            icons.default_schema
                        )
                    t.SourceLineageTag = f"[{schema_name}].[{entity_name}]"
        for c in self.all_columns():
            if len(c.LineageTag) == 0:
                c.LineageTag = generate_guid()
        for m in self.all_measures():
            if len(m.LineageTag) == 0:
                m.LineageTag = generate_guid()
        for h in self.all_hierarchies():
            if len(h.LineageTag) == 0:
                h.LineageTag = generate_guid()
        for lvl in self.all_levels():
            if len(lvl.LineageTag) == 0:
                lvl.LineageTag = generate_guid()
        for e in self.model.Expressions:
            if len(e.LineageTag) == 0:
                e.LineageTag = generate_guid()

    def add_changed_property(self, object, property: str):
        """
        Adds a `ChangedProperty <https://learn.microsoft.com/dotnet/api/microsoft.analysisservices.tabular.changedproperty.property?view=analysisservices-dotnet#microsoft-analysisservices-tabular-changedproperty-property>`_ property to a semantic model object. Only adds the property if it does not already exist for the object.

        Parameters
        ----------
        object : TOM Object
            The TOM object within the semantic model.
        property : str
            The property to set (i.e. 'Name', 'DataType').
        """

        import Microsoft.AnalysisServices.Tabular as TOM

        # Only add the property if it does not already exist for that object
        if not any(c.Property == property for c in object.ChangedProperties):
            cp = TOM.ChangedProperty()
            cp.Property = property
            object.ChangedProperties.Add(cp)

    def remove_changed_property(self, object, property: str):
        """
        Removes a `ChangedProperty <https://learn.microsoft.com/dotnet/api/microsoft.analysisservices.tabular.changedproperty.property?view=analysisservices-dotnet#microsoft-analysisservices-tabular-changedproperty-property>`_ property to a semantic model object. Only adds the property if it does not already exist for the object.

        Parameters
        ----------
        object : TOM Object
            The TOM object within the semantic model.
        property : str
            The property to set (i.e. 'Name', 'DataType').
        """

        for cp in object.ChangedProperties:
            if cp.Property == property:
                object.ChangedProperties.Remove(cp)

    def generate_measure_descriptions(
        self,
        measure_name: Optional[str | List[str]] = None,
        max_batch_size: Optional[int] = 5,
    ) -> pd.DataFrame:
        """
        Auto-generates descriptions for measures using an LLM. This function requires a paid F-sku (Fabric) of F64 or higher.
        Setting the 'readonly' parameter in connect_semantic_model to True will allow you to see the auto-generated descriptions in a dataframe. Setting the 'readonly' parameter
        to False will update the descriptions for the measures within the 'measure_name' parameter.

        Parameters
        ----------
        measure_name : str | List[str], default=None
            The measure name (or a list of measure names).
            Defaults to None which generates descriptions for all measures in the semantic model.
        max_batch_size : int, default=5
            Sets the max batch size for each API call.

        Returns
        -------
        pandas.DataFrame
            A pandas dataframe showing the updated measure(s) and their new description(s).
        """
        icons.sll_tags.append("GenerateMeasureDescriptions")

        df = pd.DataFrame(
            columns=["Table Name", "Measure Name", "Expression", "Description"]
        )
        data = []

        # import concurrent.futures
        if measure_name is None:
            measure_name = [m.Name for m in self.all_measures()]

        if isinstance(measure_name, str):
            measure_name = [measure_name]

        if len(measure_name) > max_batch_size:
            measure_lists = [
                measure_name[i : i + max_batch_size]
                for i in range(0, len(measure_name), max_batch_size)
            ]
        else:
            measure_lists = [measure_name]

        # Each API call can have a max of 5 measures
        for measure_list in measure_lists:
            payload = {
                "scenarioDefinition": {
                    "generateModelItemDescriptions": {
                        "modelItems": [],
                    },
                },
                "workspaceId": self._workspace_id,
                "artifactInfo": {"artifactType": "SemanticModel"},
            }
            for m_name in measure_list:
                expr, t_name = next(
                    (ms.Expression, ms.Parent.Name)
                    for ms in self.all_measures()
                    if ms.Name == m_name
                )
                if t_name is None:
                    raise ValueError(
                        f"{icons.red_dot} The '{m_name}' measure does not exist in the '{self._dataset_name}' semantic model within the '{self._workspace_name}' workspace."
                    )

                new_item = {
                    "urn": m_name,
                    "type": 1,
                    "name": m_name,
                    "expression": expr,
                }
                payload["scenarioDefinition"]["generateModelItemDescriptions"][
                    "modelItems"
                ].append(new_item)

            response = _base_api(
                request="/explore/v202304/nl2nl/completions",
                method="post",
                payload=payload,
            )

            for item in response.json().get("modelItems", []):
                ms_name = item["urn"]
                if ms_name.startswith("urn: "):
                    ms_name = ms_name[5:]
                desc = item.get("description")
                (table_name, expr) = next(
                    (m.Parent.Name, m.Expression)
                    for m in self.all_measures()
                    if m.Name == ms_name
                )
                self.model.Tables[table_name].Measures[ms_name].Description = desc

                # Collect new descriptions in a dataframe
                new_data = {
                    "Table Name": table_name,
                    "Measure Name": ms_name,
                    "Expression": expr,
                    "Description": desc,
                }

                data.append(new_data)

        if data:
            df = pd.concat([df, pd.DataFrame(data)], ignore_index=True)

        return df

        # def process_measure(m):
        #     table_name = m.Parent.Name
        #     m_name = m.Name
        #     m_name_fixed = "1"
        #     expr = m.Expression
        #     if measure_name is None or m_name in measure_name:
        #         payload = {
        #             "scenarioDefinition": {
        #                 "generateModelItemDescriptions": {
        #                     "modelItems": [
        #                         {
        #                             "urn": f"modelobject://Table/{table_name}/Measure/{m_name_fixed}",
        #                             "type": 1,
        #                             "name": m_name,
        #                             "expression": expr,
        #                         }
        #                     ]
        #                 }
        #             },
        #             "workspaceId": workspace_id,
        #             "artifactInfo": {"artifactType": "SemanticModel"},
        #         }

        #         response = client.post(
        #             "/explore/v202304/nl2nl/completions", json=payload
        #         )
        #         if response.status_code != 200:
        #             raise FabricHTTPException(response)

        #         desc = response.json()["modelItems"][0]["description"]
        #         m.Description = desc

        # with concurrent.futures.ThreadPoolExecutor() as executor:
        #     executor.map(process_measure, self.all_measures())

    def set_value_filter_behavior(self, value_filter_behavior: str = "Automatic"):
        """
        Sets the `Value Filter Behavior <https://learn.microsoft.com/power-bi/transform-model/value-filter-behavior>`_ property for the semantic model.

        Parameters
        ----------
        value_filter_behavior : str , default="Automatic"
            Determines value filter behavior for SummarizeColumns. Valid options: 'Automatic', 'Independent', 'Coalesced'.
        """

        import Microsoft.AnalysisServices.Tabular as TOM
        import System

        value_filter_behavior = value_filter_behavior.capitalize()
        min_compat = 1606

        if self.model.Model.Database.CompatibilityLevel < min_compat:
            self.model.Model.Database.CompatibilityLevel = min_compat

        self.model.ValueFilterBehavior = System.Enum.Parse(
            TOM.ValueFilterBehaviorType, value_filter_behavior
        )

    def add_role_member(self, role_name: str, member: str | List[str]):
        """
        Adds an external model role member (AzureAD) to a role.

        Parameters
        ----------
        role_name : str
            The role name.
        member : str | List[str]
            The email address(es) of the member(s) to add.
        """

        import Microsoft.AnalysisServices.Tabular as TOM

        if isinstance(member, str):
            member = [member]

        role = self.model.Roles[role_name]
        current_members = [m.MemberName for m in role.Members]

        for m in member:
            if m not in current_members:
                rm = TOM.ExternalModelRoleMember()
                rm.IdentityProvider = "AzureAD"
                rm.MemberName = m
                role.Members.Add(rm)
                print(
                    f"{icons.green_dot} '{m}' has been added as a member of the '{role_name}' role."
                )
            else:
                print(
                    f"{icons.yellow_dot} '{m}' is already a member in the '{role_name}' role."
                )
<<<<<<< HEAD

    def remove_role_member(self, role_name: str, member: str | List[str]):
        """
        Removes an external model role member (AzureAD) from a role.

        Parameters
        ----------
        role_name : str
            The role name.
        member : str | List[str]
            The email address(es) of the member(s) to remove.
        """

        if isinstance(member, str):
            member = [member]

        role = self.model.Roles[role_name]
        current_members = {m.MemberName: m.Name for m in role.Members}
        for m in member:
            name = current_members.get(m)
            if name is not None:
                role.Members.Remove(role.Members[name])
                print(
                    f"{icons.green_dot} The '{m}' member has been removed from the '{role_name}' role."
                )
            else:
                print(
                    f"{icons.yellow_dot} '{m}' is not a member of the '{role_name}' role."
                )

    def get_bim(self) -> dict:
        """
        Retrieves the .bim file for the semantic model.

        Returns
        -------
        dict
            The .bim file.
        """

        import Microsoft.AnalysisServices.Tabular as TOM

        bim = (
            json.loads(TOM.JsonScripter.ScriptCreate(self.model.Database))
            .get("create")
            .get("database")
        )

        return bim

    def _reduce_model(self, perspective_name: str):
        """
        Reduces a model's objects based on a perspective. Adds the dependent objects within a perspective to that perspective.
        """

        import Microsoft.AnalysisServices.Tabular as TOM
        from sempy_labs._model_dependencies import get_model_calc_dependencies

        fabric.refresh_tom_cache(workspace=self._workspace_id)
        dfP = fabric.list_perspectives(
            dataset=self._dataset_id, workspace=self._workspace_id
        )
        dfP = dfP[dfP["Perspective Name"] == perspective_name]
        if dfP.empty:
            raise ValueError(
                f"{icons.red_dot} The '{perspective_name}' is not a valid perspective in the '{self._dataset_name}' semantic model within the '{self._workspace_name}' workspace."
            )

        dep = get_model_calc_dependencies(
            dataset=self._dataset_id, workspace=self._workspace_id
        )
        dep_filt = dep[
            dep["Object Type"].isin(
                [
                    "Rows Allowed",
                    "Measure",
                    "Calc Item",
                    "Calc Column",
                    "Calc Table",
                    "Hierarchy",
                ]
            )
        ]

        tables = dfP[dfP["Object Type"] == "Table"]["Table Name"].tolist()
        measures = dfP[dfP["Object Type"] == "Measure"]["Object Name"].tolist()
        columns = dfP[dfP["Object Type"] == "Column"][["Table Name", "Object Name"]]
        cols = [
            f"'{row[0]}'[{row[1]}]"
            for row in columns.itertuples(index=False, name=None)
        ]
        hierarchies = dfP[dfP["Object Type"] == "Hierarchy"][
            ["Table Name", "Object Name"]
        ]
        hier = [
            f"'{row[0]}'[{row[1]}]"
            for row in hierarchies.itertuples(index=False, name=None)
        ]
        filt = dep_filt[
            (dep_filt["Object Type"].isin(["Rows Allowed", "Calc Item"]))
            | (dep_filt["Object Type"] == "Measure")
            & (dep_filt["Object Name"].isin(measures))
            | (dep_filt["Object Type"] == "Calc Table")
            & (dep_filt["Object Name"].isin(tables))
            | (
                (dep_filt["Object Type"].isin(["Calc Column"]))
                & (
                    dep_filt.apply(
                        lambda row: f"'{row['Table Name']}'[{row['Object Name']}]",
                        axis=1,
                    ).isin(cols)
                )
            )
            | (
                (dep_filt["Object Type"].isin(["Hierarchy"]))
                & (
                    dep_filt.apply(
                        lambda row: f"'{row['Table Name']}'[{row['Object Name']}]",
                        axis=1,
                    ).isin(hier)
                )
            )
        ]

        result_df = pd.DataFrame(columns=["Table Name", "Object Name", "Object Type"])

        for _, r in filt.iterrows():
            added = False
            obj_type = r["Referenced Object Type"]
            table_name = r["Referenced Table"]
            object_name = r["Referenced Object"]
            if obj_type in ["Column", "Attribute Hierarchy"]:
                obj = self.model.Tables[table_name].Columns[object_name]
                if not self.in_perspective(
                    object=obj, perspective_name=perspective_name
                ):
                    self.add_to_perspective(
                        object=obj, perspective_name=perspective_name, include_all=False
                    )
                    added = True
            elif obj_type == "Measure":
                obj = self.model.Tables[table_name].Measures[object_name]
                if not self.in_perspective(
                    object=obj, perspective_name=perspective_name
                ):
                    self.add_to_perspective(
                        object=obj, perspective_name=perspective_name, include_all=False
                    )
                    added = True
            elif obj_type == "Table":
                obj = self.model.Tables[table_name]
                if not self.in_perspective(
                    object=obj, perspective_name=perspective_name
                ):
                    self.add_to_perspective(
                        object=obj, perspective_name=perspective_name, include_all=False
                    )
                    added = True
            if added:
                new_data = {
                    "Table Name": table_name,
                    "Object Name": object_name,
                    "Object Type": obj_type,
                }

                result_df = pd.concat(
                    [result_df, pd.DataFrame(new_data, index=[0])], ignore_index=True
                )

        # Reduce model...

        # Remove unnecessary relationships
        for r in self.model.Relationships:
            if (
                not self.in_perspective(
                    object=r.FromTable, perspective_name=perspective_name
                )
            ) or (
                not self.in_perspective(
                    object=r.ToTable, perspective_name=perspective_name
                )
            ):
                self.remove_object(object=r)

        # Ensure relationships in reduced model have base columns
        for r in self.model.Relationships:
            if not self.in_perspective(r.FromColumn, perspective_name=perspective_name):
                self.add_to_perspective(
                    object=r.FromColumn, perspective_name=perspective_name
                )
            if not self.in_perspective(r.ToColumn, perspective_name=perspective_name):
                self.add_to_perspective(
                    object=r.ToColumn, perspective_name=perspective_name
                )

        # Remove objects not in the perspective
        for t in self.model.Tables:
            if not self.in_perspective(object=t, perspective_name=perspective_name):
                self.remove_object(object=t)
            else:
                for attr in ["Columns", "Measures", "Hierarchies"]:
                    for obj in getattr(t, attr):
                        if attr == "Columns" and obj.Type == TOM.ColumnType.RowNumber:
                            pass
                        elif not self.in_perspective(
                            object=obj, perspective_name=perspective_name
                        ):
                            self.remove_object(object=obj)

        # Return the objects added to the perspective based on dependencies
        return result_df.drop_duplicates()
=======
>>>>>>> 30e487f7

    def close(self):

        if not self._readonly and self.model is not None:

            import Microsoft.AnalysisServices.Tabular as TOM

            # ChangedProperty logic (min compat level is 1567) https://learn.microsoft.com/dotnet/api/microsoft.analysisservices.tabular.changedproperty?view=analysisservices-dotnet
            if self.model.Model.Database.CompatibilityLevel >= 1567:
                for t in self.model.Tables:
                    if any(
                        p.SourceType == TOM.PartitionSourceType.Entity
                        for p in t.Partitions
                    ):
                        if t.LineageTag in list(self._table_map.keys()):
                            if self._table_map.get(t.LineageTag) != t.Name:
                                self.add_changed_property(object=t, property="Name")

                for c in self.all_columns():
                    if c.LineageTag in list(self._column_map.keys()):
                        if any(
                            p.SourceType == TOM.PartitionSourceType.Entity
                            for p in c.Parent.Partitions
                        ):
                            if self._column_map.get(c.LineageTag)[0] != c.Name:
                                self.add_changed_property(object=c, property="Name")
                        if self._column_map.get(c.LineageTag)[1] != c.DataType:
                            self.add_changed_property(object=c, property="DataType")

            # SLL Tags
            tags = [f"{icons.sll_prefix}{a}" for a in icons.sll_tags]
            tags.append("SLL")

            if not any(a.Name == icons.sll_ann_name for a in self.model.Annotations):
                ann_list = _make_list_unique(tags)
                new_ann_value = str(ann_list).replace("'", '"')
                self.set_annotation(
                    object=self.model, name=icons.sll_ann_name, value=new_ann_value
                )
            else:
                try:
                    ann_value = self.get_annotation_value(
                        object=self.model, name=icons.sll_ann_name
                    )
                    ann_list = ast.literal_eval(ann_value)
                    ann_list += tags
                    ann_list = _make_list_unique(ann_list)
                    new_ann_value = str(ann_list).replace("'", '"')
                    self.set_annotation(
                        object=self.model, name=icons.sll_ann_name, value=new_ann_value
                    )
                except Exception:
                    pass

            self.model.SaveChanges()

            if len(self._tables_added) > 0:
                refresh_semantic_model(
                    dataset=self._dataset_id,
                    tables=self._tables_added,
                    workspace=self._workspace_id,
                )
            self.model = None

        self._tom_server.Dispose()


@log
@contextmanager
def connect_semantic_model(
    dataset: str | UUID,
    readonly: bool = True,
    workspace: Optional[str | UUID] = None,
) -> Iterator[TOMWrapper]:
    """
    Connects to the Tabular Object Model (TOM) within a semantic model.

    Service Principal Authentication is supported (see `here <https://github.com/microsoft/semantic-link-labs/blob/main/notebooks/Service%20Principal.ipynb>`_ for examples).

    Parameters
    ----------
    dataset : str | uuid.UUID
        Name or ID of the semantic model.
    readonly: bool, default=True
        Whether the connection is read-only or read/write. Setting this to False enables read/write which saves the changes made back to the server.
    workspace : str | uuid.UUID, default=None
        The Fabric workspace name or ID. Also supports Azure Analysis Services (Service Principal Authentication required).
        If connecting to Azure Analysis Services, enter the workspace parameter in the following format: 'asazure://<region>.asazure.windows.net/<server_name>'.
        Defaults to None which resolves to the workspace of the attached lakehouse
        or if no lakehouse attached, resolves to the workspace of the notebook.

    Returns
    -------
    typing.Iterator[TOMWrapper]
        A connection to the semantic model's Tabular Object Model.
    """

    # initialize .NET to make sure System and Microsoft.AnalysisServices.Tabular is defined
    sempy.fabric._client._utils._init_analysis_services()

    tw = TOMWrapper(
        dataset=dataset,
        workspace=workspace,
        readonly=readonly,
    )
    try:
        yield tw
    finally:
        tw.close()<|MERGE_RESOLUTION|>--- conflicted
+++ resolved
@@ -4733,7 +4733,6 @@
                 print(
                     f"{icons.yellow_dot} '{m}' is already a member in the '{role_name}' role."
                 )
-<<<<<<< HEAD
 
     def remove_role_member(self, role_name: str, member: str | List[str]):
         """
@@ -4859,6 +4858,18 @@
         ]
 
         result_df = pd.DataFrame(columns=["Table Name", "Object Name", "Object Type"])
+
+        def add_to_result(table_name, object_name, object_type):
+
+            new_data = {
+                "Table Name": table_name,
+                "Object Name": object_name,
+                "Object Type": obj_type,
+            }
+
+            result_df = pd.concat(
+                    [result_df, pd.DataFrame(new_data, index=[0])], ignore_index=True
+                )
 
         for _, r in filt.iterrows():
             added = False
@@ -4893,15 +4904,7 @@
                     )
                     added = True
             if added:
-                new_data = {
-                    "Table Name": table_name,
-                    "Object Name": object_name,
-                    "Object Type": obj_type,
-                }
-
-                result_df = pd.concat(
-                    [result_df, pd.DataFrame(new_data, index=[0])], ignore_index=True
-                )
+                add_to_result(table_name, object_name, obj_type)
 
         # Reduce model...
 
@@ -4924,10 +4927,16 @@
                 self.add_to_perspective(
                     object=r.FromColumn, perspective_name=perspective_name
                 )
+
+                add_to_result(r.FromTable.Name, r.FromColumn.Name, "Column")
             if not self.in_perspective(r.ToColumn, perspective_name=perspective_name):
+                table_name = r.ToTable.Name
+                object_name = r.ToColumn.Name
                 self.add_to_perspective(
                     object=r.ToColumn, perspective_name=perspective_name
                 )
+
+                add_to_result(r.ToTable.Name, r.ToColumn.Name, "Column")
 
         # Remove objects not in the perspective
         for t in self.model.Tables:
@@ -4945,8 +4954,6 @@
 
         # Return the objects added to the perspective based on dependencies
         return result_df.drop_duplicates()
-=======
->>>>>>> 30e487f7
 
     def close(self):
 
